/*
 *  yosys -- Yosys Open SYnthesis Suite
 *
 *  Copyright (C) 2012  Clifford Wolf <clifford@clifford.at>
 *
 *  Permission to use, copy, modify, and/or distribute this software for any
 *  purpose with or without fee is hereby granted, provided that the above
 *  copyright notice and this permission notice appear in all copies.
 *
 *  THE SOFTWARE IS PROVIDED "AS IS" AND THE AUTHOR DISCLAIMS ALL WARRANTIES
 *  WITH REGARD TO THIS SOFTWARE INCLUDING ALL IMPLIED WARRANTIES OF
 *  MERCHANTABILITY AND FITNESS. IN NO EVENT SHALL THE AUTHOR BE LIABLE FOR
 *  ANY SPECIAL, DIRECT, INDIRECT, OR CONSEQUENTIAL DAMAGES OR ANY DAMAGES
 *  WHATSOEVER RESULTING FROM LOSS OF USE, DATA OR PROFITS, WHETHER IN AN
 *  ACTION OF CONTRACT, NEGLIGENCE OR OTHER TORTIOUS ACTION, ARISING OUT OF
 *  OR IN CONNECTION WITH THE USE OR PERFORMANCE OF THIS SOFTWARE.
 *
 */

// See Xilinx UG953 and UG474 for a description of the cell types below.
// http://www.xilinx.com/support/documentation/user_guides/ug474_7Series_CLB.pdf
// http://www.xilinx.com/support/documentation/sw_manuals/xilinx2014_4/ug953-vivado-7series-libraries.pdf

module VCC(output P);
  assign P = 1;
endmodule

module GND(output G);
  assign G = 0;
endmodule

module IBUF(
    output O,
    (* iopad_external_pin *)
    input I);
  parameter IOSTANDARD = "default";
  parameter IBUF_LOW_PWR = 0;
  assign O = I;
endmodule

module IBUFG(
    output O,
    (* iopad_external_pin *)
    input I);
  parameter CAPACITANCE = "DONT_CARE";
  parameter IBUF_DELAY_VALUE = "0";
  parameter IBUF_LOW_PWR = "TRUE";
  parameter IOSTANDARD = "DEFAULT";
  assign O = I;
endmodule

module OBUF(
    (* iopad_external_pin *)
    output O,
    input I);
  parameter IOSTANDARD = "default";
  parameter DRIVE = 12;
  parameter SLEW = "SLOW";
  assign O = I;
endmodule

module IOBUF (
    (* iopad_external_pin *)
    inout IO,
    output O,
    input I,
    input T
);
    parameter integer DRIVE = 12;
    parameter IBUF_LOW_PWR = "TRUE";
    parameter IOSTANDARD = "DEFAULT";
    parameter SLEW = "SLOW";
    assign IO = T ? 1'bz : I;
    assign O = IO;
endmodule

module OBUFT (
    (* iopad_external_pin *)
    output O,
    input I,
    input T
);
    parameter CAPACITANCE = "DONT_CARE";
    parameter integer DRIVE = 12;
    parameter IOSTANDARD = "DEFAULT";
    parameter SLEW = "SLOW";
    assign O = T ? 1'bz : I;
endmodule

module BUFG(
    (* clkbuf_driver *)
    output O,
    input I);

  assign O = I;
endmodule

module BUFGCTRL(
    (* clkbuf_driver *)
    output O,
    input I0, input I1,
    (* invertible_pin = "IS_S0_INVERTED" *)
    input S0,
    (* invertible_pin = "IS_S1_INVERTED" *)
    input S1,
    (* invertible_pin = "IS_CE0_INVERTED" *)
    input CE0,
    (* invertible_pin = "IS_CE1_INVERTED" *)
    input CE1,
    (* invertible_pin = "IS_IGNORE0_INVERTED" *)
    input IGNORE0,
    (* invertible_pin = "IS_IGNORE1_INVERTED" *)
    input IGNORE1);

parameter [0:0] INIT_OUT = 1'b0;
parameter PRESELECT_I0 = "FALSE";
parameter PRESELECT_I1 = "FALSE";
parameter [0:0] IS_CE0_INVERTED = 1'b0;
parameter [0:0] IS_CE1_INVERTED = 1'b0;
parameter [0:0] IS_S0_INVERTED = 1'b0;
parameter [0:0] IS_S1_INVERTED = 1'b0;
parameter [0:0] IS_IGNORE0_INVERTED = 1'b0;
parameter [0:0] IS_IGNORE1_INVERTED = 1'b0;

wire I0_internal = ((CE0 ^ IS_CE0_INVERTED) ? I0 : INIT_OUT);
wire I1_internal = ((CE1 ^ IS_CE1_INVERTED) ? I1 : INIT_OUT);
wire S0_true = (S0 ^ IS_S0_INVERTED);
wire S1_true = (S1 ^ IS_S1_INVERTED);

assign O = S0_true ? I0_internal : (S1_true ? I1_internal : INIT_OUT);

endmodule

module BUFHCE(
    (* clkbuf_driver *)
    output O,
    input I,
    (* invertible_pin = "IS_CE_INVERTED" *)
    input CE);

parameter [0:0] INIT_OUT = 1'b0;
parameter CE_TYPE = "SYNC";
parameter [0:0] IS_CE_INVERTED = 1'b0;

assign O = ((CE ^ IS_CE_INVERTED) ? I : INIT_OUT);

endmodule

// module OBUFT(output O, input I, T);
//   assign O = T ? 1'bz : I;
// endmodule

// module IOBUF(inout IO, output O, input I, T);
//   assign O = IO, IO = T ? 1'bz : I;
// endmodule

module INV(
    (* clkbuf_inv = "I" *)
    output O,
    input I
);
  assign O = !I;
endmodule

module LUT1(output O, input I0);
  parameter [1:0] INIT = 0;
  assign O = I0 ? INIT[1] : INIT[0];
endmodule

module LUT2(output O, input I0, I1);
  parameter [3:0] INIT = 0;
  wire [ 1: 0] s1 = I1 ? INIT[ 3: 2] : INIT[ 1: 0];
  assign O = I0 ? s1[1] : s1[0];
endmodule

module LUT3(output O, input I0, I1, I2);
  parameter [7:0] INIT = 0;
  wire [ 3: 0] s2 = I2 ? INIT[ 7: 4] : INIT[ 3: 0];
  wire [ 1: 0] s1 = I1 ?   s2[ 3: 2] :   s2[ 1: 0];
  assign O = I0 ? s1[1] : s1[0];
endmodule

module LUT4(output O, input I0, I1, I2, I3);
  parameter [15:0] INIT = 0;
  wire [ 7: 0] s3 = I3 ? INIT[15: 8] : INIT[ 7: 0];
  wire [ 3: 0] s2 = I2 ?   s3[ 7: 4] :   s3[ 3: 0];
  wire [ 1: 0] s1 = I1 ?   s2[ 3: 2] :   s2[ 1: 0];
  assign O = I0 ? s1[1] : s1[0];
endmodule

module LUT5(output O, input I0, I1, I2, I3, I4);
  parameter [31:0] INIT = 0;
  wire [15: 0] s4 = I4 ? INIT[31:16] : INIT[15: 0];
  wire [ 7: 0] s3 = I3 ?   s4[15: 8] :   s4[ 7: 0];
  wire [ 3: 0] s2 = I2 ?   s3[ 7: 4] :   s3[ 3: 0];
  wire [ 1: 0] s1 = I1 ?   s2[ 3: 2] :   s2[ 1: 0];
  assign O = I0 ? s1[1] : s1[0];
endmodule

module LUT6(output O, input I0, I1, I2, I3, I4, I5);
  parameter [63:0] INIT = 0;
  wire [31: 0] s5 = I5 ? INIT[63:32] : INIT[31: 0];
  wire [15: 0] s4 = I4 ?   s5[31:16] :   s5[15: 0];
  wire [ 7: 0] s3 = I3 ?   s4[15: 8] :   s4[ 7: 0];
  wire [ 3: 0] s2 = I2 ?   s3[ 7: 4] :   s3[ 3: 0];
  wire [ 1: 0] s1 = I1 ?   s2[ 3: 2] :   s2[ 1: 0];
  assign O = I0 ? s1[1] : s1[0];
endmodule

module LUT6_2(output O6, output O5, input I0, I1, I2, I3, I4, I5);
  parameter [63:0] INIT = 0;
  wire [31: 0] s5 = I5 ? INIT[63:32] : INIT[31: 0];
  wire [15: 0] s4 = I4 ?   s5[31:16] :   s5[15: 0];
  wire [ 7: 0] s3 = I3 ?   s4[15: 8] :   s4[ 7: 0];
  wire [ 3: 0] s2 = I2 ?   s3[ 7: 4] :   s3[ 3: 0];
  wire [ 1: 0] s1 = I1 ?   s2[ 3: 2] :   s2[ 1: 0];
  assign O6 = I0 ? s1[1] : s1[0];

  wire [15: 0] s5_4 = I4 ? INIT[31:16] : INIT[15: 0];
  wire [ 7: 0] s5_3 = I3 ? s5_4[15: 8] : s5_4[ 7: 0];
  wire [ 3: 0] s5_2 = I2 ? s5_3[ 7: 4] : s5_3[ 3: 0];
  wire [ 1: 0] s5_1 = I1 ? s5_2[ 3: 2] : s5_2[ 1: 0];
  assign O5 = I0 ? s5_1[1] : s5_1[0];
endmodule

module MUXCY(output O, input CI, DI, S);
  assign O = S ? CI : DI;
endmodule

module MUXF5(output O, input I0, I1, S);
  assign O = S ? I1 : I0;
endmodule

module MUXF6(output O, input I0, I1, S);
  assign O = S ? I1 : I0;
endmodule

(* abc9_box_id = 1, lib_whitebox *)
module MUXF7(output O, input I0, I1, S);
  assign O = S ? I1 : I0;
endmodule

(* abc9_box_id = 2, lib_whitebox *)
module MUXF8(output O, input I0, I1, S);
  assign O = S ? I1 : I0;
endmodule

module MUXF9(output O, input I0, I1, S);
  assign O = S ? I1 : I0;
endmodule

module XORCY(output O, input CI, LI);
  assign O = CI ^ LI;
endmodule

(* abc9_box_id = 4, lib_whitebox *)
module CARRY4(
  (* abc9_carry *)
  output [3:0] CO,
  output [3:0] O,
  (* abc9_carry *)
  input        CI,
  input        CYINIT,
  input  [3:0] DI, S
);
  assign O = S ^ {CO[2:0], CI | CYINIT};
  assign CO[0] = S[0] ? CI | CYINIT : DI[0];
  assign CO[1] = S[1] ? CO[0] : DI[1];
  assign CO[2] = S[2] ? CO[1] : DI[2];
  assign CO[3] = S[3] ? CO[2] : DI[3];
endmodule

module CARRY8(
  output [7:0] CO,
  output [7:0] O,
  input        CI,
  input        CI_TOP,
  input  [7:0] DI, S
);
  parameter CARRY_TYPE = "SINGLE_CY8";
  wire CI4 = (CARRY_TYPE == "DUAL_CY4" ? CI_TOP : CO[3]);
  assign O = S ^ {CO[6:4], CI4, CO[2:0], CI};
  assign CO[0] = S[0] ? CI : DI[0];
  assign CO[1] = S[1] ? CO[0] : DI[1];
  assign CO[2] = S[2] ? CO[1] : DI[2];
  assign CO[3] = S[3] ? CO[2] : DI[3];
  assign CO[4] = S[4] ? CI4 : DI[4];
  assign CO[5] = S[5] ? CO[4] : DI[5];
  assign CO[6] = S[6] ? CO[5] : DI[6];
  assign CO[7] = S[7] ? CO[6] : DI[7];
endmodule

`ifdef _EXPLICIT_CARRY

module CARRY0(output CO_CHAIN, CO_FABRIC, O, input CI, CI_INIT, DI, S);
  parameter CYINIT_FABRIC = 0;
  wire CI_COMBINE;
  if(CYINIT_FABRIC) begin
    assign CI_COMBINE = CI_INIT;
  end else begin
    assign CI_COMBINE = CI;
  end
  assign CO_CHAIN = S ? CI_COMBINE : DI;
  assign CO_FABRIC = S ? CI_COMBINE : DI;
  assign O = S ^ CI_COMBINE;
endmodule

module CARRY(output CO_CHAIN, CO_FABRIC, O, input CI, DI, S);
  assign CO_CHAIN = S ? CI : DI;
  assign CO_FABRIC = S ? CI : DI;
  assign O = S ^ CI;
endmodule

`endif

module ORCY (output O, input CI, I);
  assign O = CI | I;
endmodule

module MULT_AND (output LO, input I0, I1);
  assign LO = I0 & I1;
endmodule

// Flip-flops and latches.

// Max delay from: https://github.com/SymbiFlow/prjxray-db/blob/34ea6eb08a63d21ec16264ad37a0a7b142ff6031/artix7/timings/CLBLL_L.sdf#L238-L250

(* abc9_box_id=1100, lib_whitebox, abc9_flop *)
module FDRE (
  (* abc9_arrival=303 *)
  output reg Q,
  (* clkbuf_sink *)
  (* invertible_pin = "IS_C_INVERTED" *)
  input C,
  input CE,
  (* invertible_pin = "IS_D_INVERTED" *)
  input D,
  (* invertible_pin = "IS_R_INVERTED" *)
  input R
);
  parameter [0:0] INIT = 1'b0;
  parameter [0:0] IS_C_INVERTED = 1'b0;
  parameter [0:0] IS_D_INVERTED = 1'b0;
  parameter [0:0] IS_R_INVERTED = 1'b0;
  initial Q <= INIT;
  generate case (|IS_C_INVERTED)
    1'b0: always @(posedge C) if (R == !IS_R_INVERTED) Q <= 1'b0; else if (CE) Q <= D ^ IS_D_INVERTED;
    1'b1: always @(negedge C) if (R == !IS_R_INVERTED) Q <= 1'b0; else if (CE) Q <= D ^ IS_D_INVERTED;
  endcase endgenerate
endmodule

(* abc9_box_id=1101, lib_whitebox, abc9_flop *)
module FDRE_1 (
  (* abc9_arrival=303 *)
  output reg Q,
  (* clkbuf_sink *)
  input C,
  input CE, D, R
);
  parameter [0:0] INIT = 1'b0;
  initial Q <= INIT;
  always @(negedge C) if (R) Q <= 1'b0; else if (CE) Q <= D;
endmodule

(* abc9_box_id=1102, lib_whitebox, abc9_flop *)
module FDSE (
  (* abc9_arrival=303 *)
  output reg Q,
  (* clkbuf_sink *)
  (* invertible_pin = "IS_C_INVERTED" *)
  input C,
  input CE,
  (* invertible_pin = "IS_D_INVERTED" *)
  input D,
  (* invertible_pin = "IS_S_INVERTED" *)
  input S
);
  parameter [0:0] INIT = 1'b1;
  parameter [0:0] IS_C_INVERTED = 1'b0;
  parameter [0:0] IS_D_INVERTED = 1'b0;
  parameter [0:0] IS_S_INVERTED = 1'b0;
  initial Q <= INIT;
  generate case (|IS_C_INVERTED)
    1'b0: always @(posedge C) if (S == !IS_S_INVERTED) Q <= 1'b1; else if (CE) Q <= D ^ IS_D_INVERTED;
    1'b1: always @(negedge C) if (S == !IS_S_INVERTED) Q <= 1'b1; else if (CE) Q <= D ^ IS_D_INVERTED;
  endcase endgenerate
endmodule

(* abc9_box_id=1103, lib_whitebox, abc9_flop *)
module FDSE_1 (
  (* abc9_arrival=303 *)
  output reg Q,
  (* clkbuf_sink *)
  input C,
  input CE, D, S
);
  parameter [0:0] INIT = 1'b1;
  initial Q <= INIT;
  always @(negedge C) if (S) Q <= 1'b1; else if (CE) Q <= D;
endmodule

module FDRSE (
  output reg Q,
  (* clkbuf_sink *)
  (* invertible_pin = "IS_C_INVERTED" *)
  input C,
  (* invertible_pin = "IS_CE_INVERTED" *)
  input CE,
  (* invertible_pin = "IS_D_INVERTED" *)
  input D,
  (* invertible_pin = "IS_R_INVERTED" *)
  input R,
  (* invertible_pin = "IS_S_INVERTED" *)
  input S
);
  parameter [0:0] INIT = 1'b0;
  parameter [0:0] IS_C_INVERTED = 1'b0;
  parameter [0:0] IS_CE_INVERTED = 1'b0;
  parameter [0:0] IS_D_INVERTED = 1'b0;
  parameter [0:0] IS_R_INVERTED = 1'b0;
  parameter [0:0] IS_S_INVERTED = 1'b0;
  initial Q <= INIT;
  wire c = C ^ IS_C_INVERTED;
  wire ce = CE ^ IS_CE_INVERTED;
  wire d = D ^ IS_D_INVERTED;
  wire r = R ^ IS_R_INVERTED;
  wire s = S ^ IS_S_INVERTED;
  always @(posedge c)
    if (r)
      Q <= 0;
    else if (s)
      Q <= 1;
    else if (ce)
      Q <= d;
endmodule

(* abc9_box_id=1104, lib_whitebox, abc9_flop *)
module FDCE (
  (* abc9_arrival=303 *)
  output reg Q,
  (* clkbuf_sink *)
  (* invertible_pin = "IS_C_INVERTED" *)
  input C,
  input CE,
  (* invertible_pin = "IS_CLR_INVERTED" *)
  input CLR,
  (* invertible_pin = "IS_D_INVERTED" *)
  input D
);
  parameter [0:0] INIT = 1'b0;
  parameter [0:0] IS_C_INVERTED = 1'b0;
  parameter [0:0] IS_D_INVERTED = 1'b0;
  parameter [0:0] IS_CLR_INVERTED = 1'b0;
  initial Q <= INIT;
  generate case ({|IS_C_INVERTED, |IS_CLR_INVERTED})
    2'b00: always @(posedge C, posedge CLR) if ( CLR) Q <= 1'b0; else if (CE) Q <= D ^ IS_D_INVERTED;
    2'b01: always @(posedge C, negedge CLR) if (!CLR) Q <= 1'b0; else if (CE) Q <= D ^ IS_D_INVERTED;
    2'b10: always @(negedge C, posedge CLR) if ( CLR) Q <= 1'b0; else if (CE) Q <= D ^ IS_D_INVERTED;
    2'b11: always @(negedge C, negedge CLR) if (!CLR) Q <= 1'b0; else if (CE) Q <= D ^ IS_D_INVERTED;
  endcase endgenerate
endmodule

(* abc9_box_id=1105, lib_whitebox, abc9_flop *)
module FDCE_1 (
  (* abc9_arrival=303 *)
  output reg Q,
  (* clkbuf_sink *)
  input C,
  input CE, D, CLR
);
  parameter [0:0] INIT = 1'b0;
  initial Q <= INIT;
  always @(negedge C, posedge CLR) if (CLR) Q <= 1'b0; else if (CE) Q <= D;
endmodule

(* abc9_box_id=1106, lib_whitebox, abc9_flop *)
module FDPE (
  (* abc9_arrival=303 *)
  output reg Q,
  (* clkbuf_sink *)
  (* invertible_pin = "IS_C_INVERTED" *)
  input C,
  input CE,
  (* invertible_pin = "IS_D_INVERTED" *)
  input D,
  (* invertible_pin = "IS_PRE_INVERTED" *)
  input PRE
);
  parameter [0:0] INIT = 1'b1;
  parameter [0:0] IS_C_INVERTED = 1'b0;
  parameter [0:0] IS_D_INVERTED = 1'b0;
  parameter [0:0] IS_PRE_INVERTED = 1'b0;
  initial Q <= INIT;
  generate case ({|IS_C_INVERTED, |IS_PRE_INVERTED})
    2'b00: always @(posedge C, posedge PRE) if ( PRE) Q <= 1'b1; else if (CE) Q <= D ^ IS_D_INVERTED;
    2'b01: always @(posedge C, negedge PRE) if (!PRE) Q <= 1'b1; else if (CE) Q <= D ^ IS_D_INVERTED;
    2'b10: always @(negedge C, posedge PRE) if ( PRE) Q <= 1'b1; else if (CE) Q <= D ^ IS_D_INVERTED;
    2'b11: always @(negedge C, negedge PRE) if (!PRE) Q <= 1'b1; else if (CE) Q <= D ^ IS_D_INVERTED;
  endcase endgenerate
endmodule

(* abc9_box_id=1107, lib_whitebox, abc9_flop *)
module FDPE_1 (
  (* abc9_arrival=303 *)
  output reg Q,
  (* clkbuf_sink *)
  input C,
  input CE, D, PRE
);
  parameter [0:0] INIT = 1'b1;
  initial Q <= INIT;
  always @(negedge C, posedge PRE) if (PRE) Q <= 1'b1; else if (CE) Q <= D;
endmodule

module FDCPE (
  output wire Q,
  (* clkbuf_sink *)
  (* invertible_pin = "IS_C_INVERTED" *)
  input C,
  input CE,
  (* invertible_pin = "IS_CLR_INVERTED" *)
  input CLR,
  input D,
  (* invertible_pin = "IS_PRE_INVERTED" *)
  input PRE
);
  parameter [0:0] INIT = 1'b0;
  parameter [0:0] IS_C_INVERTED = 1'b0;
  parameter [0:0] IS_CLR_INVERTED = 1'b0;
  parameter [0:0] IS_PRE_INVERTED = 1'b0;
  wire c = C ^ IS_C_INVERTED;
  wire clr = CLR ^ IS_CLR_INVERTED;
  wire pre = PRE ^ IS_PRE_INVERTED;
  // Hacky model to avoid simulation-synthesis mismatches.
  reg qc, qp, qs;
  initial qc = INIT;
  initial qp = INIT;
  initial qs = 0;
  always @(posedge c, posedge clr) begin
    if (clr)
      qc <= 0;
    else if (CE)
      qc <= D;
  end
  always @(posedge c, posedge pre) begin
    if (pre)
      qp <= 1;
    else if (CE)
      qp <= D;
  end
  always @* begin
    if (clr)
      qs <= 0;
    else if (pre)
      qs <= 1;
  end
  assign Q = qs ? qp : qc;
endmodule

module LDCE (
  output reg Q,
  (* invertible_pin = "IS_CLR_INVERTED" *)
  input CLR,
  input D,
  (* invertible_pin = "IS_G_INVERTED" *)
  input G,
  input GE
);
  parameter [0:0] INIT = 1'b0;
  parameter [0:0] IS_CLR_INVERTED = 1'b0;
  parameter [0:0] IS_G_INVERTED = 1'b0;
  parameter MSGON = "TRUE";
  parameter XON = "TRUE";
  initial Q = INIT;
  wire clr = CLR ^ IS_CLR_INVERTED;
  wire g = G ^ IS_G_INVERTED;
  always @*
    if (clr) Q <= 1'b0;
    else if (GE && g) Q <= D;
endmodule

module LDPE (
  output reg Q,
  input D,
  (* invertible_pin = "IS_G_INVERTED" *)
  input G,
  input GE,
  (* invertible_pin = "IS_PRE_INVERTED" *)
  input PRE
);
  parameter [0:0] INIT = 1'b1;
  parameter [0:0] IS_G_INVERTED = 1'b0;
  parameter [0:0] IS_PRE_INVERTED = 1'b0;
  parameter MSGON = "TRUE";
  parameter XON = "TRUE";
  initial Q = INIT;
  wire g = G ^ IS_G_INVERTED;
  wire pre = PRE ^ IS_PRE_INVERTED;
  always @*
    if (pre) Q <= 1'b1;
    else if (GE && g) Q <= D;
endmodule

module LDCPE (
  output reg Q,
  (* invertible_pin = "IS_CLR_INVERTED" *)
  input CLR,
  (* invertible_pin = "IS_D_INVERTED" *)
  input D,
  (* invertible_pin = "IS_G_INVERTED" *)
  input G,
  (* invertible_pin = "IS_GE_INVERTED" *)
  input GE,
  (* invertible_pin = "IS_PRE_INVERTED" *)
  input PRE
);
  parameter [0:0] INIT = 1'b1;
  parameter [0:0] IS_CLR_INVERTED = 1'b0;
  parameter [0:0] IS_D_INVERTED = 1'b0;
  parameter [0:0] IS_G_INVERTED = 1'b0;
  parameter [0:0] IS_GE_INVERTED = 1'b0;
  parameter [0:0] IS_PRE_INVERTED = 1'b0;
  initial Q = INIT;
  wire d = D ^ IS_D_INVERTED;
  wire g = G ^ IS_G_INVERTED;
  wire ge = GE ^ IS_GE_INVERTED;
  wire clr = CLR ^ IS_CLR_INVERTED;
  wire pre = PRE ^ IS_PRE_INVERTED;
  always @*
    if (clr) Q <= 1'b0;
    else if (pre) Q <= 1'b1;
    else if (ge && g) Q <= d;
endmodule

module AND2B1L (
  output O,
  input DI,
  (* invertible_pin = "IS_SRI_INVERTED" *)
  input SRI
);
  parameter [0:0] IS_SRI_INVERTED = 1'b0;
  assign O = DI & ~(SRI ^ IS_SRI_INVERTED);
endmodule

module OR2L (
  output O,
  input DI,
  (* invertible_pin = "IS_SRI_INVERTED" *)
  input SRI
);
  parameter [0:0] IS_SRI_INVERTED = 1'b0;
  assign O = DI | (SRI ^ IS_SRI_INVERTED);
endmodule

// LUTRAM.

// Single port.

module RAM16X1S (
  output O,
  input A0, A1, A2, A3,
  input D,
  (* clkbuf_sink *)
  (* invertible_pin = "IS_WCLK_INVERTED" *)
  input WCLK,
  input WE
);
  parameter [15:0] INIT = 16'h0000;
  parameter [0:0] IS_WCLK_INVERTED = 1'b0;
  wire [3:0] a = {A3, A2, A1, A0};
  reg [15:0] mem = INIT;
  assign O = mem[a];
  wire clk = WCLK ^ IS_WCLK_INVERTED;
  always @(posedge clk) if (WE) mem[a] <= D;
endmodule

module RAM16X1S_1 (
  output O,
  input A0, A1, A2, A3,
  input D,
  (* clkbuf_sink *)
  (* invertible_pin = "IS_WCLK_INVERTED" *)
  input WCLK,
  input WE
);
  parameter [15:0] INIT = 16'h0000;
  parameter [0:0] IS_WCLK_INVERTED = 1'b0;
  wire [3:0] a = {A3, A2, A1, A0};
  reg [15:0] mem = INIT;
  assign O = mem[a];
  wire clk = WCLK ^ IS_WCLK_INVERTED;
  always @(negedge clk) if (WE) mem[a] <= D;
endmodule

module RAM32X1S (
  output O,
  input A0, A1, A2, A3, A4,
  input D,
  (* clkbuf_sink *)
  (* invertible_pin = "IS_WCLK_INVERTED" *)
  input WCLK,
  input WE
);
  parameter [31:0] INIT = 32'h00000000;
  parameter [0:0] IS_WCLK_INVERTED = 1'b0;
  wire [4:0] a = {A4, A3, A2, A1, A0};
  reg [31:0] mem = INIT;
  assign O = mem[a];
  wire clk = WCLK ^ IS_WCLK_INVERTED;
  always @(posedge clk) if (WE) mem[a] <= D;
endmodule

module RAM32X1S_1 (
  output O,
  input A0, A1, A2, A3, A4,
  input D,
  (* clkbuf_sink *)
  (* invertible_pin = "IS_WCLK_INVERTED" *)
  input WCLK,
  input WE
);
  parameter [31:0] INIT = 32'h00000000;
  parameter [0:0] IS_WCLK_INVERTED = 1'b0;
  wire [4:0] a = {A4, A3, A2, A1, A0};
  reg [31:0] mem = INIT;
  assign O = mem[a];
  wire clk = WCLK ^ IS_WCLK_INVERTED;
  always @(negedge clk) if (WE) mem[a] <= D;
endmodule

module RAM64X1S (
  output O,
  input A0, A1, A2, A3, A4, A5,
  input D,
  (* clkbuf_sink *)
  (* invertible_pin = "IS_WCLK_INVERTED" *)
  input WCLK,
  input WE
);
  parameter [63:0] INIT = 64'h0000000000000000;
  parameter [0:0] IS_WCLK_INVERTED = 1'b0;
  wire [5:0] a = {A5, A4, A3, A2, A1, A0};
  reg [63:0] mem = INIT;
  assign O = mem[a];
  wire clk = WCLK ^ IS_WCLK_INVERTED;
  always @(posedge clk) if (WE) mem[a] <= D;
endmodule

module RAM64X1S_1 (
  output O,
  input A0, A1, A2, A3, A4, A5,
  input D,
  (* clkbuf_sink *)
  (* invertible_pin = "IS_WCLK_INVERTED" *)
  input WCLK,
  input WE
);
  parameter [63:0] INIT = 64'h0000000000000000;
  parameter [0:0] IS_WCLK_INVERTED = 1'b0;
  wire [5:0] a = {A5, A4, A3, A2, A1, A0};
  reg [63:0] mem = INIT;
  assign O = mem[a];
  wire clk = WCLK ^ IS_WCLK_INVERTED;
  always @(negedge clk) if (WE) mem[a] <= D;
endmodule

module RAM128X1S (
  output O,
  input A0, A1, A2, A3, A4, A5, A6,
  input D,
  (* clkbuf_sink *)
  (* invertible_pin = "IS_WCLK_INVERTED" *)
  input WCLK,
  input WE
);
  parameter [127:0] INIT = 128'h00000000000000000000000000000000;
  parameter [0:0] IS_WCLK_INVERTED = 1'b0;
  wire [6:0] a = {A6, A5, A4, A3, A2, A1, A0};
  reg [127:0] mem = INIT;
  assign O = mem[a];
  wire clk = WCLK ^ IS_WCLK_INVERTED;
  always @(posedge clk) if (WE) mem[a] <= D;
endmodule

module RAM128X1S_1 (
  output O,
  input A0, A1, A2, A3, A4, A5, A6,
  input D,
  (* clkbuf_sink *)
  (* invertible_pin = "IS_WCLK_INVERTED" *)
  input WCLK,
  input WE
);
  parameter [127:0] INIT = 128'h00000000000000000000000000000000;
  parameter [0:0] IS_WCLK_INVERTED = 1'b0;
  wire [6:0] a = {A6, A5, A4, A3, A2, A1, A0};
  reg [127:0] mem = INIT;
  assign O = mem[a];
  wire clk = WCLK ^ IS_WCLK_INVERTED;
  always @(negedge clk) if (WE) mem[a] <= D;
endmodule

module RAM256X1S (
  output O,
  input [7:0] A,
  input D,
  (* clkbuf_sink *)
  (* invertible_pin = "IS_WCLK_INVERTED" *)
  input WCLK,
  input WE
);
  parameter [255:0] INIT = 256'h0;
  parameter [0:0] IS_WCLK_INVERTED = 1'b0;
  reg [255:0] mem = INIT;
  assign O = mem[A];
  wire clk = WCLK ^ IS_WCLK_INVERTED;
  always @(posedge clk) if (WE) mem[A] <= D;
endmodule

module RAM512X1S (
  output O,
  input [8:0] A,
  input D,
  (* clkbuf_sink *)
  (* invertible_pin = "IS_WCLK_INVERTED" *)
  input WCLK,
  input WE
);
  parameter [511:0] INIT = 512'h0;
  parameter [0:0] IS_WCLK_INVERTED = 1'b0;
  reg [511:0] mem = INIT;
  assign O = mem[A];
  wire clk = WCLK ^ IS_WCLK_INVERTED;
  always @(posedge clk) if (WE) mem[A] <= D;
endmodule

// Single port, wide.

module RAM16X2S (
  output O0, O1,
  input A0, A1, A2, A3,
  input D0, D1,
  (* clkbuf_sink *)
  (* invertible_pin = "IS_WCLK_INVERTED" *)
  input WCLK,
  input WE
);
  parameter [15:0] INIT_00 = 16'h0000;
  parameter [15:0] INIT_01 = 16'h0000;
  parameter [0:0] IS_WCLK_INVERTED = 1'b0;
  wire [3:0] a = {A3, A2, A1, A0};
  wire clk = WCLK ^ IS_WCLK_INVERTED;
  reg [15:0] mem0 = INIT_00;
  reg [15:0] mem1 = INIT_01;
  assign O0 = mem0[a];
  assign O1 = mem1[a];
  always @(posedge clk)
    if (WE) begin
      mem0[a] <= D0;
      mem1[a] <= D1;
    end
endmodule

module RAM32X2S (
  output O0, O1,
  input A0, A1, A2, A3, A4,
  input D0, D1,
  (* clkbuf_sink *)
  (* invertible_pin = "IS_WCLK_INVERTED" *)
  input WCLK,
  input WE
);
  parameter [31:0] INIT_00 = 32'h00000000;
  parameter [31:0] INIT_01 = 32'h00000000;
  parameter [0:0] IS_WCLK_INVERTED = 1'b0;
  wire [4:0] a = {A4, A3, A2, A1, A0};
  wire clk = WCLK ^ IS_WCLK_INVERTED;
  reg [31:0] mem0 = INIT_00;
  reg [31:0] mem1 = INIT_01;
  assign O0 = mem0[a];
  assign O1 = mem1[a];
  always @(posedge clk)
    if (WE) begin
      mem0[a] <= D0;
      mem1[a] <= D1;
    end
endmodule

module RAM64X2S (
  output O0, O1,
  input A0, A1, A2, A3, A4, A5,
  input D0, D1,
  (* clkbuf_sink *)
  (* invertible_pin = "IS_WCLK_INVERTED" *)
  input WCLK,
  input WE
);
  parameter [63:0] INIT_00 = 64'h0000000000000000;
  parameter [63:0] INIT_01 = 64'h0000000000000000;
  parameter [0:0] IS_WCLK_INVERTED = 1'b0;
  wire [5:0] a = {A5, A3, A2, A1, A0};
  wire clk = WCLK ^ IS_WCLK_INVERTED;
  reg [63:0] mem0 = INIT_00;
  reg [63:0] mem1 = INIT_01;
  assign O0 = mem0[a];
  assign O1 = mem1[a];
  always @(posedge clk)
    if (WE) begin
      mem0[a] <= D0;
      mem1[a] <= D1;
    end
endmodule

module RAM16X4S (
  output O0, O1, O2, O3,
  input A0, A1, A2, A3,
  input D0, D1, D2, D3,
  (* clkbuf_sink *)
  (* invertible_pin = "IS_WCLK_INVERTED" *)
  input WCLK,
  input WE
);
  parameter [15:0] INIT_00 = 16'h0000;
  parameter [15:0] INIT_01 = 16'h0000;
  parameter [15:0] INIT_02 = 16'h0000;
  parameter [15:0] INIT_03 = 16'h0000;
  parameter [0:0] IS_WCLK_INVERTED = 1'b0;
  wire [3:0] a = {A3, A2, A1, A0};
  wire clk = WCLK ^ IS_WCLK_INVERTED;
  reg [15:0] mem0 = INIT_00;
  reg [15:0] mem1 = INIT_01;
  reg [15:0] mem2 = INIT_02;
  reg [15:0] mem3 = INIT_03;
  assign O0 = mem0[a];
  assign O1 = mem1[a];
  assign O2 = mem2[a];
  assign O3 = mem3[a];
  always @(posedge clk)
    if (WE) begin
      mem0[a] <= D0;
      mem1[a] <= D1;
      mem2[a] <= D2;
      mem3[a] <= D3;
    end
endmodule

module RAM32X4S (
  output O0, O1, O2, O3,
  input A0, A1, A2, A3, A4,
  input D0, D1, D2, D3,
  (* clkbuf_sink *)
  (* invertible_pin = "IS_WCLK_INVERTED" *)
  input WCLK,
  input WE
);
  parameter [31:0] INIT_00 = 32'h00000000;
  parameter [31:0] INIT_01 = 32'h00000000;
  parameter [31:0] INIT_02 = 32'h00000000;
  parameter [31:0] INIT_03 = 32'h00000000;
  parameter [0:0] IS_WCLK_INVERTED = 1'b0;
  wire [4:0] a = {A4, A3, A2, A1, A0};
  wire clk = WCLK ^ IS_WCLK_INVERTED;
  reg [31:0] mem0 = INIT_00;
  reg [31:0] mem1 = INIT_01;
  reg [31:0] mem2 = INIT_02;
  reg [31:0] mem3 = INIT_03;
  assign O0 = mem0[a];
  assign O1 = mem1[a];
  assign O2 = mem2[a];
  assign O3 = mem3[a];
  always @(posedge clk)
    if (WE) begin
      mem0[a] <= D0;
      mem1[a] <= D1;
      mem2[a] <= D2;
      mem3[a] <= D3;
    end
endmodule

module RAM16X8S (
  output [7:0] O,
  input A0, A1, A2, A3,
  input [7:0] D,
  (* clkbuf_sink *)
  (* invertible_pin = "IS_WCLK_INVERTED" *)
  input WCLK,
  input WE
);
  parameter [15:0] INIT_00 = 16'h0000;
  parameter [15:0] INIT_01 = 16'h0000;
  parameter [15:0] INIT_02 = 16'h0000;
  parameter [15:0] INIT_03 = 16'h0000;
  parameter [15:0] INIT_04 = 16'h0000;
  parameter [15:0] INIT_05 = 16'h0000;
  parameter [15:0] INIT_06 = 16'h0000;
  parameter [15:0] INIT_07 = 16'h0000;
  parameter [0:0] IS_WCLK_INVERTED = 1'b0;
  wire [3:0] a = {A3, A2, A1, A0};
  wire clk = WCLK ^ IS_WCLK_INVERTED;
  reg [15:0] mem0 = INIT_00;
  reg [15:0] mem1 = INIT_01;
  reg [15:0] mem2 = INIT_02;
  reg [15:0] mem3 = INIT_03;
  reg [15:0] mem4 = INIT_04;
  reg [15:0] mem5 = INIT_05;
  reg [15:0] mem6 = INIT_06;
  reg [15:0] mem7 = INIT_07;
  assign O[0] = mem0[a];
  assign O[1] = mem1[a];
  assign O[2] = mem2[a];
  assign O[3] = mem3[a];
  assign O[4] = mem4[a];
  assign O[5] = mem5[a];
  assign O[6] = mem6[a];
  assign O[7] = mem7[a];
  always @(posedge clk)
    if (WE) begin
      mem0[a] <= D[0];
      mem1[a] <= D[1];
      mem2[a] <= D[2];
      mem3[a] <= D[3];
      mem4[a] <= D[4];
      mem5[a] <= D[5];
      mem6[a] <= D[6];
      mem7[a] <= D[7];
    end
endmodule

module RAM32X8S (
  output [7:0] O,
  input A0, A1, A2, A3, A4,
  input [7:0] D,
  (* clkbuf_sink *)
  (* invertible_pin = "IS_WCLK_INVERTED" *)
  input WCLK,
  input WE
);
  parameter [31:0] INIT_00 = 32'h00000000;
  parameter [31:0] INIT_01 = 32'h00000000;
  parameter [31:0] INIT_02 = 32'h00000000;
  parameter [31:0] INIT_03 = 32'h00000000;
  parameter [31:0] INIT_04 = 32'h00000000;
  parameter [31:0] INIT_05 = 32'h00000000;
  parameter [31:0] INIT_06 = 32'h00000000;
  parameter [31:0] INIT_07 = 32'h00000000;
  parameter [0:0] IS_WCLK_INVERTED = 1'b0;
  wire [4:0] a = {A4, A3, A2, A1, A0};
  wire clk = WCLK ^ IS_WCLK_INVERTED;
  reg [31:0] mem0 = INIT_00;
  reg [31:0] mem1 = INIT_01;
  reg [31:0] mem2 = INIT_02;
  reg [31:0] mem3 = INIT_03;
  reg [31:0] mem4 = INIT_04;
  reg [31:0] mem5 = INIT_05;
  reg [31:0] mem6 = INIT_06;
  reg [31:0] mem7 = INIT_07;
  assign O[0] = mem0[a];
  assign O[1] = mem1[a];
  assign O[2] = mem2[a];
  assign O[3] = mem3[a];
  assign O[4] = mem4[a];
  assign O[5] = mem5[a];
  assign O[6] = mem6[a];
  assign O[7] = mem7[a];
  always @(posedge clk)
    if (WE) begin
      mem0[a] <= D[0];
      mem1[a] <= D[1];
      mem2[a] <= D[2];
      mem3[a] <= D[3];
      mem4[a] <= D[4];
      mem5[a] <= D[5];
      mem6[a] <= D[6];
      mem7[a] <= D[7];
    end
endmodule

// Dual port.

module RAM16X1D (
  output DPO, SPO,
  input  D,
  (* clkbuf_sink *)
  (* invertible_pin = "IS_WCLK_INVERTED" *)
  input  WCLK,
  input  WE,
  input  A0, A1, A2, A3,
  input  DPRA0, DPRA1, DPRA2, DPRA3
);
  parameter INIT = 16'h0;
  parameter IS_WCLK_INVERTED = 1'b0;
  wire [3:0] a = {A3, A2, A1, A0};
  wire [3:0] dpra = {DPRA3, DPRA2, DPRA1, DPRA0};
  reg [15:0] mem = INIT;
  assign SPO = mem[a];
  assign DPO = mem[dpra];
  wire clk = WCLK ^ IS_WCLK_INVERTED;
  always @(posedge clk) if (WE) mem[a] <= D;
endmodule

module RAM16X1D_1 (
  output DPO, SPO,
  input  D,
  (* clkbuf_sink *)
  (* invertible_pin = "IS_WCLK_INVERTED" *)
  input  WCLK,
  input  WE,
  input  A0, A1, A2, A3,
  input  DPRA0, DPRA1, DPRA2, DPRA3
);
  parameter INIT = 16'h0;
  parameter IS_WCLK_INVERTED = 1'b0;
  wire [3:0] a = {A3, A2, A1, A0};
  wire [3:0] dpra = {DPRA3, DPRA2, DPRA1, DPRA0};
  reg [15:0] mem = INIT;
  assign SPO = mem[a];
  assign DPO = mem[dpra];
  wire clk = WCLK ^ IS_WCLK_INVERTED;
  always @(negedge clk) if (WE) mem[a] <= D;
endmodule

module RAM32X1D (
<<<<<<< HEAD
  // Max delay from: https://github.com/SymbiFlow/prjxray-db/blob/31f51ac5ec7448dd6f79a8267f147123e4413c21/artix7/timings/CLBLM_R.sdf#L981
  (* abc9_arrival=1153 *)
=======
  // Max delay from: https://github.com/SymbiFlow/prjxray-db/blob/34ea6eb08a63d21ec16264ad37a0a7b142ff6031/artix7/timings/CLBLM_R.sdf#L857
  (* abc9_arrival=1188 *)
>>>>>>> b5f60e05
  output DPO, SPO,
  // Max delay from: https://github.com/SymbiFlow/prjxray-db/blob/31f51ac5ec7448dd6f79a8267f147123e4413c21/artix7/timings/CLBLM_R.sdf#L986
  (* abc9_required=453 *)
  input  D,
  (* clkbuf_sink *)
  (* invertible_pin = "IS_WCLK_INVERTED" *)
  input  WCLK,
  // Max delay from: https://github.com/SymbiFlow/prjxray-db/blob/31f51ac5ec7448dd6f79a8267f147123e4413c21/artix7/timings/CLBLM_R.sdf#L834
  (* abc9_required=654 *)
  input  WE,
  // Max delay from: https://github.com/SymbiFlow/prjxray-db/blob/31f51ac5ec7448dd6f79a8267f147123e4413c21/artix7/timings/CLBLM_R.sdf#L800
  (* abc9_required=245 *)
  input  A0,
  // Max delay from: https://github.com/SymbiFlow/prjxray-db/blob/31f51ac5ec7448dd6f79a8267f147123e4413c21/artix7/timings/clBLM_R.sdf#L798
  (* abc9_required=208 *)
  input  A1,
  // Max delay from: https://github.com/SymbiFlow/prjxray-db/blob/31f51ac5ec7448dd6f79a8267f147123e4413c21/artix7/timings/CLBLM_R.sdf#L796
  (* abc9_required=147 *)
  input  A2,
  // Max delay from: https://github.com/SymbiFlow/prjxray-db/blob/31f51ac5ec7448dd6f79a8267f147123e4413c21/artix7/timings/CLBLM_R.sdf#L794
  (* abc9_required=68 *)
  input  A3,
  // Max delay from: https://github.com/SymbiFlow/prjxray-db/blob/31f51ac5ec7448dd6f79a8267f147123e4413c21/artix7/timings/CLBLM_R.sdf#L792
  (* abc9_required=66 *)
  input  A4,
  input  DPRA0, DPRA1, DPRA2, DPRA3, DPRA4
);
  parameter INIT = 32'h0;
  parameter IS_WCLK_INVERTED = 1'b0;
  wire [4:0] a = {A4, A3, A2, A1, A0};
  wire [4:0] dpra = {DPRA4, DPRA3, DPRA2, DPRA1, DPRA0};
  reg [31:0] mem = INIT;
  assign SPO = mem[a];
  assign DPO = mem[dpra];
  wire clk = WCLK ^ IS_WCLK_INVERTED;
  always @(posedge clk) if (WE) mem[a] <= D;
endmodule

module RAM32X1D_1 (
<<<<<<< HEAD
  // Max delay from: https://github.com/SymbiFlow/prjxray-db/blob/31f51ac5ec7448dd6f79a8267f147123e4413c21/artix7/timings/CLBLM_R.sdf#L981
  (* abc9_arrival=1153 *)
=======
  // Max delay from: https://github.com/SymbiFlow/prjxray-db/blob/34ea6eb08a63d21ec16264ad37a0a7b142ff6031/artix7/timings/CLBLM_R.sdf#L857
  (* abc9_arrival=1188 *)
>>>>>>> b5f60e05
  output DPO, SPO,
  // Max delay from: https://github.com/SymbiFlow/prjxray-db/blob/31f51ac5ec7448dd6f79a8267f147123e4413c21/artix7/timings/CLBLM_R.sdf#L986
  (* abc9_required=453 *)
  input  D,
  (* clkbuf_sink *)
  (* invertible_pin = "IS_WCLK_INVERTED" *)
  input  WCLK,
  // Max delay from: https://github.com/SymbiFlow/prjxray-db/blob/31f51ac5ec7448dd6f79a8267f147123e4413c21/artix7/timings/CLBLM_R.sdf#L834
  (* abc9_required=654 *)
  input  WE,
  // Max delay from: https://github.com/SymbiFlow/prjxray-db/blob/31f51ac5ec7448dd6f79a8267f147123e4413c21/artix7/timings/CLBLM_R.sdf#L800
  (* abc9_required=245 *)
  input  A0,
  // Max delay from: https://github.com/SymbiFlow/prjxray-db/blob/31f51ac5ec7448dd6f79a8267f147123e4413c21/artix7/timings/clBLM_R.sdf#L798
  (* abc9_required=208 *)
  input  A1,
  // Max delay from: https://github.com/SymbiFlow/prjxray-db/blob/31f51ac5ec7448dd6f79a8267f147123e4413c21/artix7/timings/CLBLM_R.sdf#L796
  (* abc9_required=147 *)
  input  A2,
  // Max delay from: https://github.com/SymbiFlow/prjxray-db/blob/31f51ac5ec7448dd6f79a8267f147123e4413c21/artix7/timings/CLBLM_R.sdf#L794
  (* abc9_required=68 *)
  input  A3,
  // Max delay from: https://github.com/SymbiFlow/prjxray-db/blob/31f51ac5ec7448dd6f79a8267f147123e4413c21/artix7/timings/CLBLM_R.sdf#L792
  (* abc9_required=66 *)
  input  A4,
  input  DPRA0, DPRA1, DPRA2, DPRA3, DPRA4
);
  parameter INIT = 32'h0;
  parameter IS_WCLK_INVERTED = 1'b0;
  wire [4:0] a = {A4, A3, A2, A1, A0};
  wire [4:0] dpra = {DPRA4, DPRA3, DPRA2, DPRA1, DPRA0};
  reg [31:0] mem = INIT;
  assign SPO = mem[a];
  assign DPO = mem[dpra];
  wire clk = WCLK ^ IS_WCLK_INVERTED;
  always @(negedge clk) if (WE) mem[a] <= D;
endmodule

module RAM64X1D (
<<<<<<< HEAD
  // Max delay from: https://github.com/SymbiFlow/prjxray-db/blob/31f51ac5ec7448dd6f79a8267f147123e4413c21/artix7/timings/CLBLM_R.sdf#L981
=======
  // Max delay from: https://github.com/SymbiFlow/prjxray-db/blob/34ea6eb08a63d21ec16264ad37a0a7b142ff6031/artix7/timings/CLBLM_R.sdf#L889
>>>>>>> b5f60e05
  (* abc9_arrival=1153 *)
  output DPO, SPO,
  // Max delay from: https://github.com/SymbiFlow/prjxray-db/blob/31f51ac5ec7448dd6f79a8267f147123e4413c21/artix7/timings/CLBLM_R.sdf#L986
  (* abc9_required=453 *)
  input  D,
  (* clkbuf_sink *)
  (* invertible_pin = "IS_WCLK_INVERTED" *)
  input  WCLK,
  // Max delay from: https://github.com/SymbiFlow/prjxray-db/blob/31f51ac5ec7448dd6f79a8267f147123e4413c21/artix7/timings/CLBLM_R.sdf#L834
  (* abc9_required=654 *)
  input  WE,
  // Max delay from: https://github.com/SymbiFlow/prjxray-db/blob/31f51ac5ec7448dd6f79a8267f147123e4413c21/artix7/timings/CLBLM_R.sdf#L828
  (* abc9_required=362 *)
  input  A0,
  // Max delay from: https://github.com/SymbiFlow/prjxray-db/blob/31f51ac5ec7448dd6f79a8267f147123e4413c21/artix7/timings/CLBLM_R.sdf#L826
  (* abc9_required=245 *)
  input  A1,
  // Max delay from: https://github.com/SymbiFlow/prjxray-db/blob/31f51ac5ec7448dd6f79a8267f147123e4413c21/artix7/timings/CLBLM_R.sdf#L824
  (* abc9_required=208 *)
  input  A2,
  // Max delay from: https://github.com/SymbiFlow/prjxray-db/blob/31f51ac5ec7448dd6f79a8267f147123e4413c21/artix7/timings/CLBLM_R.sdf#L822
  (* abc9_required=147 *)
  input  A3,
  // Max delay from: https://github.com/SymbiFlow/prjxray-db/blob/31f51ac5ec7448dd6f79a8267f147123e4413c21/artix7/timings/CLBLM_R.sdf#L820
  (* abc9_required=68 *)
  input  A4,
  // Max delay from: https://github.com/SymbiFlow/prjxray-db/blob/31f51ac5ec7448dd6f79a8267f147123e4413c21/artix7/timings/CLBLM_R.sdf#L818
  (* abc9_required=66 *)
  input  A5,
  input  DPRA0, DPRA1, DPRA2, DPRA3, DPRA4, DPRA5
);
  parameter INIT = 64'h0;
  parameter IS_WCLK_INVERTED = 1'b0;
  wire [5:0] a = {A5, A4, A3, A2, A1, A0};
  wire [5:0] dpra = {DPRA5, DPRA4, DPRA3, DPRA2, DPRA1, DPRA0};
  reg [63:0] mem = INIT;
  assign SPO = mem[a];
  assign DPO = mem[dpra];
  wire clk = WCLK ^ IS_WCLK_INVERTED;
  always @(posedge clk) if (WE) mem[a] <= D;
endmodule

module RAM64X1D_1 (
<<<<<<< HEAD
  // Max delay from: https://github.com/SymbiFlow/prjxray-db/blob/31f51ac5ec7448dd6f79a8267f147123e4413c21/artix7/timings/CLBLM_R.sdf#L981
=======
  // Max delay from: https://github.com/SymbiFlow/prjxray-db/blob/34ea6eb08a63d21ec16264ad37a0a7b142ff6031/artix7/timings/CLBLM_R.sdf#L889
>>>>>>> b5f60e05
  (* abc9_arrival=1153 *)
  output DPO, SPO,
  // Max delay from: https://github.com/SymbiFlow/prjxray-db/blob/31f51ac5ec7448dd6f79a8267f147123e4413c21/artix7/timings/CLBLM_R.sdf#L986
  (* abc9_required=453 *)
  input  D,
  (* clkbuf_sink *)
  (* invertible_pin = "IS_WCLK_INVERTED" *)
  input  WCLK,
  // Max delay from: https://github.com/SymbiFlow/prjxray-db/blob/31f51ac5ec7448dd6f79a8267f147123e4413c21/artix7/timings/CLBLM_R.sdf#L834
  (* abc9_required=654 *)
  input  WE,
  // Max delay from: https://github.com/SymbiFlow/prjxray-db/blob/31f51ac5ec7448dd6f79a8267f147123e4413c21/artix7/timings/CLBLM_R.sdf#L828
  (* abc9_required=362 *)
  input  A0,
  // Max delay from: https://github.com/SymbiFlow/prjxray-db/blob/31f51ac5ec7448dd6f79a8267f147123e4413c21/artix7/timings/CLBLM_R.sdf#L826
  (* abc9_required=245 *)
  input  A1,
  // Max delay from: https://github.com/SymbiFlow/prjxray-db/blob/31f51ac5ec7448dd6f79a8267f147123e4413c21/artix7/timings/CLBLM_R.sdf#L824
  (* abc9_required=208 *)
  input  A2,
  // Max delay from: https://github.com/SymbiFlow/prjxray-db/blob/31f51ac5ec7448dd6f79a8267f147123e4413c21/artix7/timings/CLBLM_R.sdf#L822
  (* abc9_required=147 *)
  input  A3,
  // Max delay from: https://github.com/SymbiFlow/prjxray-db/blob/31f51ac5ec7448dd6f79a8267f147123e4413c21/artix7/timings/CLBLM_R.sdf#L820
  (* abc9_required=68 *)
  input  A4,
  // Max delay from: https://github.com/SymbiFlow/prjxray-db/blob/31f51ac5ec7448dd6f79a8267f147123e4413c21/artix7/timings/CLBLM_R.sdf#L818
  (* abc9_required=66 *)
  input  A5,
  input  DPRA0, DPRA1, DPRA2, DPRA3, DPRA4, DPRA5
);
  parameter INIT = 64'h0;
  parameter IS_WCLK_INVERTED = 1'b0;
  wire [5:0] a = {A5, A4, A3, A2, A1, A0};
  wire [5:0] dpra = {DPRA5, DPRA4, DPRA3, DPRA2, DPRA1, DPRA0};
  reg [63:0] mem = INIT;
  assign SPO = mem[a];
  assign DPO = mem[dpra];
  wire clk = WCLK ^ IS_WCLK_INVERTED;
  always @(negedge clk) if (WE) mem[a] <= D;
endmodule

module RAM128X1D (
<<<<<<< HEAD
  // Max delay from: https://github.com/SymbiFlow/prjxray-db/blob/31f51ac5ec7448dd6f79a8267f147123e4413c21/artix7/timings/CLBLM_R.sdf#L981
  //   plus 208ps to cross MUXF7
  (* abc9_arrival=1359 *)
  output       DPO, SPO,
  // Max delay from: https://github.com/SymbiFlow/prjxray-db/blob/31f51ac5ec7448dd6f79a8267f147123e4413c21/artix7/timings/CLBLM_R.sdf#L986
  (* abc9_required=453 *)
=======
  // Max delay from: https://github.com/SymbiFlow/prjxray-db/blob/34ea6eb08a63d21ec16264ad37a0a7b142ff6031/artix7/timings/CLBLM_R.sdf#L889
  //   plus 204ps to cross MUXF7
  (* abc9_arrival=1357 *)
  output DPO, SPO,
>>>>>>> b5f60e05
  input        D,
  (* clkbuf_sink *)
  (* invertible_pin = "IS_WCLK_INVERTED" *)
  input        WCLK,
  // Max delay from: https://github.com/SymbiFlow/prjxray-db/blob/31f51ac5ec7448dd6f79a8267f147123e4413c21/artix7/timings/CLBLM_R.sdf#L834
  (* abc9_required=654 *)
  input        WE,
  // Max delay from: https://github.com/SymbiFlow/prjxray-db/blob/31f51ac5ec7448dd6f79a8267f147123e4413c21/artix7/timings/CLBLM_R.sdf#L818-830
  (* abc9_required="616 362 245 208 147 68 66" *)
  input  [6:0] A,
  input  [6:0] DPRA
);
  parameter INIT = 128'h0;
  parameter IS_WCLK_INVERTED = 1'b0;
  reg [127:0] mem = INIT;
  assign SPO = mem[A];
  assign DPO = mem[DPRA];
  wire clk = WCLK ^ IS_WCLK_INVERTED;
  always @(posedge clk) if (WE) mem[A] <= D;
endmodule

module RAM256X1D (
  output DPO, SPO,
  input        D,
  (* clkbuf_sink *)
  (* invertible_pin = "IS_WCLK_INVERTED" *)
  input        WCLK,
  input        WE,
  input  [7:0] A, DPRA
);
  parameter INIT = 256'h0;
  parameter IS_WCLK_INVERTED = 1'b0;
  reg [255:0] mem = INIT;
  assign SPO = mem[A];
  assign DPO = mem[DPRA];
  wire clk = WCLK ^ IS_WCLK_INVERTED;
  always @(posedge clk) if (WE) mem[A] <= D;
endmodule

// Multi port.

module RAM32M (
<<<<<<< HEAD
  // Max delay from: https://github.com/SymbiFlow/prjxray-db/blob/34ea6eb08a63d21ec16264ad37a0a7b142ff6031/artix7/timings/CLBLM_R.sdf#L889
  // Max delay from: https://github.com/SymbiFlow/prjxray-db/blob/34ea6eb08a63d21ec16264ad37a0a7b142ff6031/artix7/timings/CLBLM_R.sdf#L857
  (* abc9_arrival="1153 1188" *)
  output [1:0] DOA,
  // Max delay from: https://github.com/SymbiFlow/prjxray-db/blob/34ea6eb08a63d21ec16264ad37a0a7b142ff6031/artix7/timings/CLBLM_R.sdf#L957
  // Max delay from: https://github.com/SymbiFlow/prjxray-db/blob/34ea6eb08a63d21ec16264ad37a0a7b142ff6031/artix7/timings/CLBLM_R.sdf#L925
  (* abc9_arrival="1161 1187" *)
  output [1:0] DOB,
  // Max delay from: https://github.com/SymbiFlow/prjxray-db/blob/34ea6eb08a63d21ec16264ad37a0a7b142ff6031/artix7/timings/CLBLM_R.sdf#L1025
  // Max delay from: https://github.com/SymbiFlow/prjxray-db/blob/34ea6eb08a63d21ec16264ad37a0a7b142ff6031/artix7/timings/CLBLM_R.sdf#L993
  (* abc9_arrival="1158 1180" *)
  output [1:0] DOC,
  // Max delay from: https://github.com/SymbiFlow/prjxray-db/blob/34ea6eb08a63d21ec16264ad37a0a7b142ff6031/artix7/timings/CLBLM_R.sdf#L1093
  // Max delay from: https://github.com/SymbiFlow/prjxray-db/blob/34ea6eb08a63d21ec16264ad37a0a7b142ff6031/artix7/timings/CLBLM_R.sdf#L1061
  (* abc9_arrival="1163 1190" *)
  output [1:0] DOD,
  input  [4:0] ADDRA, ADDRB, ADDRC,
  // Max delay from: https://github.com/SymbiFlow/prjxray-db/blob/31f51ac5ec7448dd6f79a8267f147123e4413c21/artix7/timings/CLBLM_R.sdf#L792-L802
  (* abc9_required="245 208 147 68 66" *)
  input  [4:0] ADDRD,
  // Max delay from: https://github.com/SymbiFlow/prjxray-db/blob/31f51ac5ec7448dd6f79a8267f147123e4413c21/artix7/timings/CLBLM_R.sdf#L986-L988
  (* abc9_required="453 384" *)
  input  [1:0] DIA,
  // Max delay from: https://github.com/SymbiFlow/prjxray-db/blob/31f51ac5ec7448dd6f79a8267f147123e4413c21/artix7/timings/CLBLM_R.sdf#L1054-L1056
  (* abc9_required="461 354" *)
  input  [1:0] DIB,
  // Max delay from: https://github.com/SymbiFlow/prjxray-db/blob/31f51ac5ec7448dd6f79a8267f147123e4413c21/artix7/timings/CLBLM_R.sdf#L1122-L1124
  (* abc9_required="457 375" *)
  input  [1:0] DIC,
  // Max delay from: https://github.com/SymbiFlow/prjxray-db/blob/31f51ac5ec7448dd6f79a8267f147123e4413c21/artix7/timings/CLBLM_R.sdf#L1190-L1192
  (* abc9_required="310 334" *)
  input  [1:0] DID,
=======
  // Max delay from: https://github.com/SymbiFlow/prjxray-db/blob/34ea6eb08a63d21ec16264ad37a0a7b142ff6031/artix7/timings/CLBLM_R.sdf#L857
  (* abc9_arrival=1188 *)
  output [1:0] DOA,
  // Max delay from: https://github.com/SymbiFlow/prjxray-db/blob/34ea6eb08a63d21ec16264ad37a0a7b142ff6031/artix7/timings/CLBLM_R.sdf#L925
  (* abc9_arrival=1187 *)
  output [1:0] DOB,
  // Max delay from: https://github.com/SymbiFlow/prjxray-db/blob/34ea6eb08a63d21ec16264ad37a0a7b142ff6031/artix7/timings/CLBLM_R.sdf#L993
  (* abc9_arrival=1180 *)
  output [1:0] DOC,
  // Max delay from: https://github.com/SymbiFlow/prjxray-db/blob/34ea6eb08a63d21ec16264ad37a0a7b142ff6031/artix7/timings/CLBLM_R.sdf#L1061
  (* abc9_arrival=1190 *)
  output [1:0] DOD,
  input [4:0] ADDRA, ADDRB, ADDRC, ADDRD,
  input [1:0] DIA, DIB, DIC, DID,
>>>>>>> b5f60e05
  (* clkbuf_sink *)
  (* invertible_pin = "IS_WCLK_INVERTED" *)
  input        WCLK,
  // Max delay from: https://github.com/SymbiFlow/prjxray-db/blob/31f51ac5ec7448dd6f79a8267f147123e4413c21/artix7/timings/CLBLM_R.sdf#L834
  (* abc9_required=654 *)
  input        WE
);
  parameter [63:0] INIT_A = 64'h0000000000000000;
  parameter [63:0] INIT_B = 64'h0000000000000000;
  parameter [63:0] INIT_C = 64'h0000000000000000;
  parameter [63:0] INIT_D = 64'h0000000000000000;
  parameter [0:0] IS_WCLK_INVERTED = 1'b0;
  reg [63:0] mem_a = INIT_A;
  reg [63:0] mem_b = INIT_B;
  reg [63:0] mem_c = INIT_C;
  reg [63:0] mem_d = INIT_D;
  assign DOA = mem_a[2*ADDRA+:2];
  assign DOB = mem_b[2*ADDRB+:2];
  assign DOC = mem_c[2*ADDRC+:2];
  assign DOD = mem_d[2*ADDRD+:2];
  wire clk = WCLK ^ IS_WCLK_INVERTED;
  always @(posedge clk)
    if (WE) begin
      mem_a[2*ADDRD+:2] <= DIA;
      mem_b[2*ADDRD+:2] <= DIB;
      mem_c[2*ADDRD+:2] <= DIC;
      mem_d[2*ADDRD+:2] <= DID;
    end
endmodule

module RAM32M16 (
  output [1:0] DOA,
  output [1:0] DOB,
  output [1:0] DOC,
  output [1:0] DOD,
  output [1:0] DOE,
  output [1:0] DOF,
  output [1:0] DOG,
  output [1:0] DOH,
  input [4:0] ADDRA,
  input [4:0] ADDRB,
  input [4:0] ADDRC,
  input [4:0] ADDRD,
  input [4:0] ADDRE,
  input [4:0] ADDRF,
  input [4:0] ADDRG,
  input [4:0] ADDRH,
  input [1:0] DIA,
  input [1:0] DIB,
  input [1:0] DIC,
  input [1:0] DID,
  input [1:0] DIE,
  input [1:0] DIF,
  input [1:0] DIG,
  input [1:0] DIH,
  (* clkbuf_sink *)
  (* invertible_pin = "IS_WCLK_INVERTED" *)
  input WCLK,
  input WE
);
  parameter [63:0] INIT_A = 64'h0000000000000000;
  parameter [63:0] INIT_B = 64'h0000000000000000;
  parameter [63:0] INIT_C = 64'h0000000000000000;
  parameter [63:0] INIT_D = 64'h0000000000000000;
  parameter [63:0] INIT_E = 64'h0000000000000000;
  parameter [63:0] INIT_F = 64'h0000000000000000;
  parameter [63:0] INIT_G = 64'h0000000000000000;
  parameter [63:0] INIT_H = 64'h0000000000000000;
  parameter [0:0] IS_WCLK_INVERTED = 1'b0;
  reg [63:0] mem_a = INIT_A;
  reg [63:0] mem_b = INIT_B;
  reg [63:0] mem_c = INIT_C;
  reg [63:0] mem_d = INIT_D;
  reg [63:0] mem_e = INIT_E;
  reg [63:0] mem_f = INIT_F;
  reg [63:0] mem_g = INIT_G;
  reg [63:0] mem_h = INIT_H;
  assign DOA = mem_a[2*ADDRA+:2];
  assign DOB = mem_b[2*ADDRB+:2];
  assign DOC = mem_c[2*ADDRC+:2];
  assign DOD = mem_d[2*ADDRD+:2];
  assign DOE = mem_e[2*ADDRE+:2];
  assign DOF = mem_f[2*ADDRF+:2];
  assign DOG = mem_g[2*ADDRG+:2];
  assign DOH = mem_h[2*ADDRH+:2];
  wire clk = WCLK ^ IS_WCLK_INVERTED;
  always @(posedge clk)
    if (WE) begin
      mem_a[2*ADDRH+:2] <= DIA;
      mem_b[2*ADDRH+:2] <= DIB;
      mem_c[2*ADDRH+:2] <= DIC;
      mem_d[2*ADDRH+:2] <= DID;
      mem_e[2*ADDRH+:2] <= DIE;
      mem_f[2*ADDRH+:2] <= DIF;
      mem_g[2*ADDRH+:2] <= DIG;
      mem_h[2*ADDRH+:2] <= DIH;
    end
endmodule

module RAM64M (
  // Max delay from: https://github.com/SymbiFlow/prjxray-db/blob/34ea6eb08a63d21ec16264ad37a0a7b142ff6031/artix7/timings/CLBLM_R.sdf#L889
  (* abc9_arrival=1153 *)
<<<<<<< HEAD
  output       DOA,
  // Max delay from: https://github.com/SymbiFlow/prjxray-db/blob/34ea6eb08a63d21ec16264ad37a0a7b142ff6031/artix7/timings/CLBLM_R.sdf#L957
  (* abc9_arrival=1161 *)
  output       DOB,
  // Max delay from: https://github.com/SymbiFlow/prjxray-db/blob/34ea6eb08a63d21ec16264ad37a0a7b142ff6031/artix7/timings/CLBLM_R.sdf#L1025
  (* abc9_arrival=1158 *)
  output       DOC,
  // Max delay from: https://github.com/SymbiFlow/prjxray-db/blob/34ea6eb08a63d21ec16264ad37a0a7b142ff6031/artix7/timings/CLBLM_R.sdf#L1093
  (* abc9_arrival=1163 *)
  output       DOD,
  input  [5:0] ADDRA, ADDRB, ADDRC,
  // Max delay from: https://github.com/SymbiFlow/prjxray-db/blob/31f51ac5ec7448dd6f79a8267f147123e4413c21/artix7/timings/CLBLM_R.sdf#L818-L830
  (* abc9_required="362 245 208 147 68 66" *)
  input  [5:0] ADDRD,
  // Max delay from: https://github.com/SymbiFlow/prjxray-db/blob/31f51ac5ec7448dd6f79a8267f147123e4413c21/artix7/timings/CLBLM_R.sdf#L986-L988
  (* abc9_required=384 *)
  input        DIA,
  // Max delay from: https://github.com/SymbiFlow/prjxray-db/blob/31f51ac5ec7448dd6f79a8267f147123e4413c21/artix7/timings/CLBLM_R.sdf#L1054-L1056
  (* abc9_required=354 *)
  input        DIB,
  // Max delay from: https://github.com/SymbiFlow/prjxray-db/blob/31f51ac5ec7448dd6f79a8267f147123e4413c21/artix7/timings/CLBLM_R.sdf#L1122-L1124
  (* abc9_required=375 *)
  input        DIC,
  // Max delay from: https://github.com/SymbiFlow/prjxray-db/blob/31f51ac5ec7448dd6f79a8267f147123e4413c21/artix7/timings/CLBLM_R.sdf#L1190-L1192
  (* abc9_required=310 *)
  input        DID,
=======
  output DOA,
  // Max delay from: https://github.com/SymbiFlow/prjxray-db/blob/34ea6eb08a63d21ec16264ad37a0a7b142ff6031/artix7/timings/CLBLM_R.sdf#L957
  (* abc9_arrival=1161 *)
  output DOB,
  // Max delay from: https://github.com/SymbiFlow/prjxray-db/blob/34ea6eb08a63d21ec16264ad37a0a7b142ff6031/artix7/timings/CLBLM_R.sdf#L1025
  (* abc9_arrival=1158 *)
  output DOC,
  // Max delay from: https://github.com/SymbiFlow/prjxray-db/blob/34ea6eb08a63d21ec16264ad37a0a7b142ff6031/artix7/timings/CLBLM_R.sdf#L1093
  (* abc9_arrival=1163 *)
  output DOD,
  input [5:0] ADDRA, ADDRB, ADDRC, ADDRD,
  input DIA, DIB, DIC, DID,
>>>>>>> b5f60e05
  (* clkbuf_sink *)
  (* invertible_pin = "IS_WCLK_INVERTED" *)
  input        WCLK,
  // Max delay from: https://github.com/SymbiFlow/prjxray-db/blob/31f51ac5ec7448dd6f79a8267f147123e4413c21/artix7/timings/CLBLM_R.sdf#L834
  (* abc9_required=654 *)
  input        WE
);
  parameter [63:0] INIT_A = 64'h0000000000000000;
  parameter [63:0] INIT_B = 64'h0000000000000000;
  parameter [63:0] INIT_C = 64'h0000000000000000;
  parameter [63:0] INIT_D = 64'h0000000000000000;
  parameter [0:0] IS_WCLK_INVERTED = 1'b0;
  reg [63:0] mem_a = INIT_A;
  reg [63:0] mem_b = INIT_B;
  reg [63:0] mem_c = INIT_C;
  reg [63:0] mem_d = INIT_D;
  assign DOA = mem_a[ADDRA];
  assign DOB = mem_b[ADDRB];
  assign DOC = mem_c[ADDRC];
  assign DOD = mem_d[ADDRD];
  wire clk = WCLK ^ IS_WCLK_INVERTED;
  always @(posedge clk)
    if (WE) begin
      mem_a[ADDRD] <= DIA;
      mem_b[ADDRD] <= DIB;
      mem_c[ADDRD] <= DIC;
      mem_d[ADDRD] <= DID;
    end
endmodule

module RAM64M8 (
  output DOA,
  output DOB,
  output DOC,
  output DOD,
  output DOE,
  output DOF,
  output DOG,
  output DOH,
  input [5:0] ADDRA,
  input [5:0] ADDRB,
  input [5:0] ADDRC,
  input [5:0] ADDRD,
  input [5:0] ADDRE,
  input [5:0] ADDRF,
  input [5:0] ADDRG,
  input [5:0] ADDRH,
  input DIA,
  input DIB,
  input DIC,
  input DID,
  input DIE,
  input DIF,
  input DIG,
  input DIH,
  (* clkbuf_sink *)
  (* invertible_pin = "IS_WCLK_INVERTED" *)
  input WCLK,
  input WE
);
  parameter [63:0] INIT_A = 64'h0000000000000000;
  parameter [63:0] INIT_B = 64'h0000000000000000;
  parameter [63:0] INIT_C = 64'h0000000000000000;
  parameter [63:0] INIT_D = 64'h0000000000000000;
  parameter [63:0] INIT_E = 64'h0000000000000000;
  parameter [63:0] INIT_F = 64'h0000000000000000;
  parameter [63:0] INIT_G = 64'h0000000000000000;
  parameter [63:0] INIT_H = 64'h0000000000000000;
  parameter [0:0] IS_WCLK_INVERTED = 1'b0;
  reg [63:0] mem_a = INIT_A;
  reg [63:0] mem_b = INIT_B;
  reg [63:0] mem_c = INIT_C;
  reg [63:0] mem_d = INIT_D;
  reg [63:0] mem_e = INIT_E;
  reg [63:0] mem_f = INIT_F;
  reg [63:0] mem_g = INIT_G;
  reg [63:0] mem_h = INIT_H;
  assign DOA = mem_a[ADDRA];
  assign DOB = mem_b[ADDRB];
  assign DOC = mem_c[ADDRC];
  assign DOD = mem_d[ADDRD];
  assign DOE = mem_e[ADDRE];
  assign DOF = mem_f[ADDRF];
  assign DOG = mem_g[ADDRG];
  assign DOH = mem_h[ADDRH];
  wire clk = WCLK ^ IS_WCLK_INVERTED;
  always @(posedge clk)
    if (WE) begin
      mem_a[ADDRH] <= DIA;
      mem_b[ADDRH] <= DIB;
      mem_c[ADDRH] <= DIC;
      mem_d[ADDRH] <= DID;
      mem_e[ADDRH] <= DIE;
      mem_f[ADDRH] <= DIF;
      mem_g[ADDRH] <= DIG;
      mem_h[ADDRH] <= DIH;
    end
endmodule

// ROM.

module ROM16X1 (
  output O,
  input A0, A1, A2, A3
);
  parameter [15:0] INIT = 16'h0;
  assign O = INIT[{A3, A2, A1, A0}];
endmodule

module ROM32X1 (
  output O,
  input A0, A1, A2, A3, A4
);
  parameter [31:0] INIT = 32'h0;
  assign O = INIT[{A4, A3, A2, A1, A0}];
endmodule

module ROM64X1 (
  output O,
  input A0, A1, A2, A3, A4, A5
);
  parameter [63:0] INIT = 64'h0;
  assign O = INIT[{A5, A4, A3, A2, A1, A0}];
endmodule

module ROM128X1 (
  output O,
  input A0, A1, A2, A3, A4, A5, A6
);
  parameter [127:0] INIT = 128'h0;
  assign O = INIT[{A6, A5, A4, A3, A2, A1, A0}];
endmodule

module ROM256X1 (
  output O,
  input A0, A1, A2, A3, A4, A5, A6, A7
);
  parameter [255:0] INIT = 256'h0;
  assign O = INIT[{A7, A6, A5, A4, A3, A2, A1, A0}];
endmodule

// Shift registers.

module SRL16 (
  output Q,
  input A0, A1, A2, A3,
  (* clkbuf_sink *)
  input CLK,
  input D
);
  parameter [15:0] INIT = 16'h0000;

  reg [15:0] r = INIT;
  assign Q = r[{A3,A2,A1,A0}];
  always @(posedge CLK) r <= { r[14:0], D };
endmodule

module SRL16E (
  // Max delay from: https://github.com/SymbiFlow/prjxray-db/blob/34ea6eb08a63d21ec16264ad37a0a7b142ff6031/artix7/timings/CLBLM_R.sdf#L905
  (* abc9_arrival=1472 *)
  output Q,
  input A0, A1, A2, A3, CE,
  (* clkbuf_sink *)
  (* invertible_pin = "IS_CLK_INVERTED" *)
  input CLK,
  input D
);
  parameter [15:0] INIT = 16'h0000;
  parameter [0:0] IS_CLK_INVERTED = 1'b0;

  reg [15:0] r = INIT;
  assign Q = r[{A3,A2,A1,A0}];
  generate
    if (IS_CLK_INVERTED) begin
      always @(negedge CLK) if (CE) r <= { r[14:0], D };
    end
    else
      always @(posedge CLK) if (CE) r <= { r[14:0], D };
  endgenerate
endmodule

module SRLC16 (
  output Q,
  output Q15,
  input A0, A1, A2, A3,
  (* clkbuf_sink *)
  input CLK,
  input D
);
  parameter [15:0] INIT = 16'h0000;

  reg [15:0] r = INIT;
  assign Q15 = r[15];
  assign Q = r[{A3,A2,A1,A0}];
  always @(posedge CLK) r <= { r[14:0], D };
endmodule

module SRLC16E (
  output Q,
  output Q15,
  input A0, A1, A2, A3, CE,
  (* clkbuf_sink *)
  (* invertible_pin = "IS_CLK_INVERTED" *)
  input CLK,
  input D
);
  parameter [15:0] INIT = 16'h0000;
  parameter [0:0] IS_CLK_INVERTED = 1'b0;

  reg [15:0] r = INIT;
  assign Q15 = r[15];
  assign Q = r[{A3,A2,A1,A0}];
  generate
    if (IS_CLK_INVERTED) begin
      always @(negedge CLK) if (CE) r <= { r[14:0], D };
    end
    else
      always @(posedge CLK) if (CE) r <= { r[14:0], D };
  endgenerate
endmodule

module SRLC32E (
  // Max delay from: https://github.com/SymbiFlow/prjxray-db/blob/34ea6eb08a63d21ec16264ad37a0a7b142ff6031/artix7/timings/CLBLM_R.sdf#L905
  (* abc9_arrival=1472 *)
  output Q,
  // Max delay from: https://github.com/SymbiFlow/prjxray-db/blob/34ea6eb08a63d21ec16264ad37a0a7b142ff6031/artix7/timings/CLBLM_R.sdf#L904
  (* abc9_arrival=1114 *)
  output Q31,
  input [4:0] A,
  input CE,
  (* clkbuf_sink *)
  (* invertible_pin = "IS_CLK_INVERTED" *)
  input CLK,
  input D
);
  parameter [31:0] INIT = 32'h00000000;
  parameter [0:0] IS_CLK_INVERTED = 1'b0;

  reg [31:0] r = INIT;
  assign Q31 = r[31];
  assign Q = r[A];
  generate
    if (IS_CLK_INVERTED) begin
      always @(negedge CLK) if (CE) r <= { r[30:0], D };
    end
    else
      always @(posedge CLK) if (CE) r <= { r[30:0], D };
  endgenerate
endmodule

module CFGLUT5 (
  output CDO,
  output O5,
  output O6,
  input I4,
  input I3,
  input I2,
  input I1,
  input I0,
  input CDI,
  input CE,
  (* clkbuf_sink *)
  (* invertible_pin = "IS_CLK_INVERTED" *)
  input CLK
);
  parameter [31:0] INIT = 32'h00000000;
  parameter [0:0] IS_CLK_INVERTED = 1'b0;
  wire clk = CLK ^ IS_CLK_INVERTED;
  reg [31:0] r = INIT;
  assign CDO = r[31];
  assign O5 = r[{1'b0, I3, I2, I1, I0}];
  assign O6 = r[{I4, I3, I2, I1, I0}];
  always @(posedge clk) if (CE) r <= {r[30:0], CDI};
endmodule

// DSP

// Virtex 2, Virtex 2 Pro, Spartan 3.

// Asynchronous mode.

module MULT18X18 (
    input signed [17:0] A,
    input signed [17:0] B,
    output signed [35:0] P
);

assign P = A * B;

endmodule

// Synchronous mode.

module MULT18X18S (
    input signed [17:0] A,
    input signed [17:0] B,
    output reg signed [35:0] P,
    (* clkbuf_sink *)
    input C,
    input CE,
    input R
);

always @(posedge C)
	if (R)
		P <= 0;
	else if (CE)
		P <= A * B;

endmodule

// Spartan 3E, Spartan 3A.

module MULT18X18SIO (
    input signed [17:0] A,
    input signed [17:0] B,
    output signed [35:0] P,
    (* clkbuf_sink *)
    input CLK,
    input CEA,
    input CEB,
    input CEP,
    input RSTA,
    input RSTB,
    input RSTP,
    input signed [17:0] BCIN,
    output signed [17:0] BCOUT
);

parameter integer AREG = 1;
parameter integer BREG = 1;
parameter B_INPUT = "DIRECT";
parameter integer PREG = 1;

// The multiplier.
wire signed [35:0] P_MULT;
assign P_MULT = A_MULT * B_MULT;

// The cascade output.
assign BCOUT = B_MULT;

// The B input multiplexer.
wire signed [17:0] B_MUX;
assign B_MUX = (B_INPUT == "DIRECT") ? B : BCIN;

// The registers.
reg signed [17:0] A_REG;
reg signed [17:0] B_REG;
reg signed [35:0] P_REG;

initial begin
	A_REG = 0;
	B_REG = 0;
	P_REG = 0;
end

always @(posedge CLK) begin
	if (RSTA)
		A_REG <= 0;
	else if (CEA)
		A_REG <= A;

	if (RSTB)
		B_REG <= 0;
	else if (CEB)
		B_REG <= B_MUX;

	if (RSTP)
		P_REG <= 0;
	else if (CEP)
		P_REG <= P_MULT;
end

// The register enables.
wire signed [17:0] A_MULT;
wire signed [17:0] B_MULT;
assign A_MULT = (AREG == 1) ? A_REG : A;
assign B_MULT = (BREG == 1) ? B_REG : B_MUX;
assign P = (PREG == 1) ? P_REG : P_MULT;

endmodule

// Spartan 3A DSP.

module DSP48A (
    input signed [17:0] A,
    input signed [17:0] B,
    input signed [47:0] C,
    input signed [17:0] D,
    input signed [47:0] PCIN,
    input CARRYIN,
    input [7:0] OPMODE,
    output signed [47:0] P,
    output signed [17:0] BCOUT,
    output signed [47:0] PCOUT,
    output CARRYOUT,
    (* clkbuf_sink *)
    input CLK,
    input CEA,
    input CEB,
    input CEC,
    input CED,
    input CEM,
    input CECARRYIN,
    input CEOPMODE,
    input CEP,
    input RSTA,
    input RSTB,
    input RSTC,
    input RSTD,
    input RSTM,
    input RSTCARRYIN,
    input RSTOPMODE,
    input RSTP
);

parameter integer A0REG = 0;
parameter integer A1REG = 1;
parameter integer B0REG = 0;
parameter integer B1REG = 1;
parameter integer CREG = 1;
parameter integer DREG = 1;
parameter integer MREG = 1;
parameter integer CARRYINREG = 1;
parameter integer OPMODEREG = 1;
parameter integer PREG = 1;
parameter CARRYINSEL = "CARRYIN";
parameter RSTTYPE = "SYNC";

// This is a strict subset of Spartan 6 -- reuse its model.

DSP48A1 #(
	.A0REG(A0REG),
	.A1REG(A1REG),
	.B0REG(B0REG),
	.B1REG(B1REG),
	.CREG(CREG),
	.DREG(DREG),
	.MREG(MREG),
	.CARRYINREG(CARRYINREG),
	.CARRYOUTREG(0),
	.OPMODEREG(OPMODEREG),
	.PREG(PREG),
	.CARRYINSEL(CARRYINSEL),
	.RSTTYPE(RSTTYPE)
) upgrade (
	.A(A),
	.B(B),
	.C(C),
	.D(D),
	.PCIN(PCIN),
	.CARRYIN(CARRYIN),
	.OPMODE(OPMODE),
	// M unconnected
	.P(P),
	.BCOUT(BCOUT),
	.PCOUT(PCOUT),
	.CARRYOUT(CARRYOUT),
	// CARRYOUTF unconnected
	.CLK(CLK),
	.CEA(CEA),
	.CEB(CEB),
	.CEC(CEC),
	.CED(CED),
	.CEM(CEM),
	.CECARRYIN(CECARRYIN),
	.CEOPMODE(CEOPMODE),
	.CEP(CEP),
	.RSTA(RSTA),
	.RSTB(RSTB),
	.RSTC(RSTC),
	.RSTD(RSTD),
	.RSTM(RSTM),
	.RSTCARRYIN(RSTCARRYIN),
	.RSTOPMODE(RSTOPMODE),
	.RSTP(RSTP)
);

endmodule

// Spartan 6.

module DSP48A1 (
    input signed [17:0] A,
    input signed [17:0] B,
    input signed [47:0] C,
    input signed [17:0] D,
    input signed [47:0] PCIN,
    input CARRYIN,
    input [7:0] OPMODE,
    output signed [35:0] M,
    output signed [47:0] P,
    output signed [17:0] BCOUT,
    output signed [47:0] PCOUT,
    output CARRYOUT,
    output CARRYOUTF,
    (* clkbuf_sink *)
    input CLK,
    input CEA,
    input CEB,
    input CEC,
    input CED,
    input CEM,
    input CECARRYIN,
    input CEOPMODE,
    input CEP,
    input RSTA,
    input RSTB,
    input RSTC,
    input RSTD,
    input RSTM,
    input RSTCARRYIN,
    input RSTOPMODE,
    input RSTP
);

parameter integer A0REG = 0;
parameter integer A1REG = 1;
parameter integer B0REG = 0;
parameter integer B1REG = 1;
parameter integer CREG = 1;
parameter integer DREG = 1;
parameter integer MREG = 1;
parameter integer CARRYINREG = 1;
parameter integer CARRYOUTREG = 1;
parameter integer OPMODEREG = 1;
parameter integer PREG = 1;
parameter CARRYINSEL = "OPMODE5";
parameter RSTTYPE = "SYNC";

wire signed [35:0] M_MULT;
wire signed [47:0] P_IN;
wire signed [17:0] A0_OUT;
wire signed [17:0] B0_OUT;
wire signed [17:0] A1_OUT;
wire signed [17:0] B1_OUT;
wire signed [17:0] B1_IN;
wire signed [47:0] C_OUT;
wire signed [17:0] D_OUT;
wire signed [7:0] OPMODE_OUT;
wire CARRYIN_OUT;
wire CARRYOUT_IN;
wire CARRYIN_IN;
reg signed [47:0] XMUX;
reg signed [47:0] ZMUX;

// The registers.
reg signed [17:0] A0_REG;
reg signed [17:0] A1_REG;
reg signed [17:0] B0_REG;
reg signed [17:0] B1_REG;
reg signed [47:0] C_REG;
reg signed [17:0] D_REG;
reg signed [35:0] M_REG;
reg signed [47:0] P_REG;
reg [7:0] OPMODE_REG;
reg CARRYIN_REG;
reg CARRYOUT_REG;

initial begin
	A0_REG = 0;
	A1_REG = 0;
	B0_REG = 0;
	B1_REG = 0;
	C_REG = 0;
	D_REG = 0;
	M_REG = 0;
	P_REG = 0;
	OPMODE_REG = 0;
	CARRYIN_REG = 0;
	CARRYOUT_REG = 0;
end

generate

if (RSTTYPE == "SYNC") begin
	always @(posedge CLK) begin
		if (RSTA) begin
			A0_REG <= 0;
			A1_REG <= 0;
		end else if (CEA) begin
			A0_REG <= A;
			A1_REG <= A0_OUT;
		end
	end

	always @(posedge CLK) begin
		if (RSTB) begin
			B0_REG <= 0;
			B1_REG <= 0;
		end else if (CEB) begin
			B0_REG <= B;
			B1_REG <= B1_IN;
		end
	end

	always @(posedge CLK) begin
		if (RSTC) begin
			C_REG <= 0;
		end else if (CEC) begin
			C_REG <= C;
		end
	end

	always @(posedge CLK) begin
		if (RSTD) begin
			D_REG <= 0;
		end else if (CED) begin
			D_REG <= D;
		end
	end

	always @(posedge CLK) begin
		if (RSTM) begin
			M_REG <= 0;
		end else if (CEM) begin
			M_REG <= M_MULT;
		end
	end

	always @(posedge CLK) begin
		if (RSTP) begin
			P_REG <= 0;
		end else if (CEP) begin
			P_REG <= P_IN;
		end
	end

	always @(posedge CLK) begin
		if (RSTOPMODE) begin
			OPMODE_REG <= 0;
		end else if (CEOPMODE) begin
			OPMODE_REG <= OPMODE;
		end
	end

	always @(posedge CLK) begin
		if (RSTCARRYIN) begin
			CARRYIN_REG <= 0;
			CARRYOUT_REG <= 0;
		end else if (CECARRYIN) begin
			CARRYIN_REG <= CARRYIN_IN;
			CARRYOUT_REG <= CARRYOUT_IN;
		end
	end
end else begin
	always @(posedge CLK, posedge RSTA) begin
		if (RSTA) begin
			A0_REG <= 0;
			A1_REG <= 0;
		end else if (CEA) begin
			A0_REG <= A;
			A1_REG <= A0_OUT;
		end
	end

	always @(posedge CLK, posedge RSTB) begin
		if (RSTB) begin
			B0_REG <= 0;
			B1_REG <= 0;
		end else if (CEB) begin
			B0_REG <= B;
			B1_REG <= B1_IN;
		end
	end

	always @(posedge CLK, posedge RSTC) begin
		if (RSTC) begin
			C_REG <= 0;
		end else if (CEC) begin
			C_REG <= C;
		end
	end

	always @(posedge CLK, posedge RSTD) begin
		if (RSTD) begin
			D_REG <= 0;
		end else if (CED) begin
			D_REG <= D;
		end
	end

	always @(posedge CLK, posedge RSTM) begin
		if (RSTM) begin
			M_REG <= 0;
		end else if (CEM) begin
			M_REG <= M_MULT;
		end
	end

	always @(posedge CLK, posedge RSTP) begin
		if (RSTP) begin
			P_REG <= 0;
		end else if (CEP) begin
			P_REG <= P_IN;
		end
	end

	always @(posedge CLK, posedge RSTOPMODE) begin
		if (RSTOPMODE) begin
			OPMODE_REG <= 0;
		end else if (CEOPMODE) begin
			OPMODE_REG <= OPMODE;
		end
	end

	always @(posedge CLK, posedge RSTCARRYIN) begin
		if (RSTCARRYIN) begin
			CARRYIN_REG <= 0;
			CARRYOUT_REG <= 0;
		end else if (CECARRYIN) begin
			CARRYIN_REG <= CARRYIN_IN;
			CARRYOUT_REG <= CARRYOUT_IN;
		end
	end
end

endgenerate

// The register enables.
assign A0_OUT = (A0REG == 1) ? A0_REG : A;
assign A1_OUT = (A1REG == 1) ? A1_REG : A0_OUT;
assign B0_OUT = (B0REG == 1) ? B0_REG : B;
assign B1_OUT = (B1REG == 1) ? B1_REG : B1_IN;
assign C_OUT = (CREG == 1) ? C_REG : C;
assign D_OUT = (DREG == 1) ? D_REG : D;
assign M = (MREG == 1) ? M_REG : M_MULT;
assign P = (PREG == 1) ? P_REG : P_IN;
assign OPMODE_OUT = (OPMODEREG == 1) ? OPMODE_REG : OPMODE;
assign CARRYIN_OUT = (CARRYINREG == 1) ? CARRYIN_REG : CARRYIN_IN;
assign CARRYOUT = (CARRYOUTREG == 1) ? CARRYOUT_REG : CARRYOUT_IN;
assign CARRYOUTF = CARRYOUT;

// The pre-adder.
wire signed [17:0] PREADDER;
assign B1_IN = OPMODE_OUT[4] ? PREADDER : B0_OUT;
assign PREADDER = OPMODE_OUT[6] ? D_OUT - B0_OUT : D_OUT + B0_OUT;

// The multiplier.
assign M_MULT = A1_OUT * B1_OUT;

// The carry in selection.
assign CARRYIN_IN = (CARRYINSEL == "OPMODE5") ? OPMODE_OUT[5] : CARRYIN;

// The post-adder inputs.
always @* begin
	case (OPMODE_OUT[1:0])
		2'b00: XMUX <= 0;
		2'b01: XMUX <= M;
		2'b10: XMUX <= P;
		2'b11: XMUX <= {D_OUT[11:0], A1_OUT, B1_OUT};
		default: XMUX <= 48'hxxxxxxxxxxxx;
	endcase
end

always @* begin
	case (OPMODE_OUT[3:2])
		2'b00: ZMUX <= 0;
		2'b01: ZMUX <= PCIN;
		2'b10: ZMUX <= P;
		2'b11: ZMUX <= C_OUT;
		default: ZMUX <= 48'hxxxxxxxxxxxx;
	endcase
end

// The post-adder.
wire signed [48:0] X_EXT;
wire signed [48:0] Z_EXT;
assign X_EXT = {1'b0, XMUX};
assign Z_EXT = {1'b0, ZMUX};
assign {CARRYOUT_IN, P_IN} = OPMODE_OUT[7] ? (Z_EXT - (X_EXT + CARRYIN_OUT)) : (Z_EXT + X_EXT + CARRYIN_OUT);

// Cascade outputs.
assign BCOUT = B1_OUT;
assign PCOUT = P;

endmodule

// TODO: DSP48 (Virtex 4).

// TODO: DSP48E (Virtex 5).

// Virtex 6, Series 7.

module DSP48E1 (
    output [29:0] ACOUT,
    output [17:0] BCOUT,
    output reg CARRYCASCOUT,
    output reg [3:0] CARRYOUT,
    output reg MULTSIGNOUT,
    output OVERFLOW,
    output reg signed [47:0] P,
    output reg PATTERNBDETECT,
    output reg PATTERNDETECT,
    output [47:0] PCOUT,
    output UNDERFLOW,
    input signed [29:0] A,
    input [29:0] ACIN,
    input [3:0] ALUMODE,
    input signed [17:0] B,
    input [17:0] BCIN,
    input [47:0] C,
    input CARRYCASCIN,
    input CARRYIN,
    input [2:0] CARRYINSEL,
    input CEA1,
    input CEA2,
    input CEAD,
    input CEALUMODE,
    input CEB1,
    input CEB2,
    input CEC,
    input CECARRYIN,
    input CECTRL,
    input CED,
    input CEINMODE,
    input CEM,
    input CEP,
    (* clkbuf_sink *) input CLK,
    input [24:0] D,
    input [4:0] INMODE,
    input MULTSIGNIN,
    input [6:0] OPMODE,
    input [47:0] PCIN,
    input RSTA,
    input RSTALLCARRYIN,
    input RSTALUMODE,
    input RSTB,
    input RSTC,
    input RSTCTRL,
    input RSTD,
    input RSTINMODE,
    input RSTM,
    input RSTP
);
    parameter integer ACASCREG = 1;
    parameter integer ADREG = 1;
    parameter integer ALUMODEREG = 1;
    parameter integer AREG = 1;
    parameter AUTORESET_PATDET = "NO_RESET";
    parameter A_INPUT = "DIRECT";
    parameter integer BCASCREG = 1;
    parameter integer BREG = 1;
    parameter B_INPUT = "DIRECT";
    parameter integer CARRYINREG = 1;
    parameter integer CARRYINSELREG = 1;
    parameter integer CREG = 1;
    parameter integer DREG = 1;
    parameter integer INMODEREG = 1;
    parameter integer MREG = 1;
    parameter integer OPMODEREG = 1;
    parameter integer PREG = 1;
    parameter SEL_MASK = "MASK";
    parameter SEL_PATTERN = "PATTERN";
    parameter USE_DPORT = "FALSE";
    parameter USE_MULT = "MULTIPLY";
    parameter USE_PATTERN_DETECT = "NO_PATDET";
    parameter USE_SIMD = "ONE48";
    parameter [47:0] MASK = 48'h3FFFFFFFFFFF;
    parameter [47:0] PATTERN = 48'h000000000000;
    parameter [3:0] IS_ALUMODE_INVERTED = 4'b0;
    parameter [0:0] IS_CARRYIN_INVERTED = 1'b0;
    parameter [0:0] IS_CLK_INVERTED = 1'b0;
    parameter [4:0] IS_INMODE_INVERTED = 5'b0;
    parameter [6:0] IS_OPMODE_INVERTED = 7'b0;

    initial begin
`ifndef YOSYS
        if (AUTORESET_PATDET != "NO_RESET") $fatal(1, "Unsupported AUTORESET_PATDET value");
        if (SEL_MASK != "MASK")     $fatal(1, "Unsupported SEL_MASK value");
        if (SEL_PATTERN != "PATTERN") $fatal(1, "Unsupported SEL_PATTERN value");
        if (USE_SIMD != "ONE48" && USE_SIMD != "TWO24" && USE_SIMD != "FOUR12")    $fatal(1, "Unsupported USE_SIMD value");
        if (IS_ALUMODE_INVERTED != 4'b0) $fatal(1, "Unsupported IS_ALUMODE_INVERTED value");
        if (IS_CARRYIN_INVERTED != 1'b0) $fatal(1, "Unsupported IS_CARRYIN_INVERTED value");
        if (IS_CLK_INVERTED != 1'b0) $fatal(1, "Unsupported IS_CLK_INVERTED value");
        if (IS_INMODE_INVERTED != 5'b0) $fatal(1, "Unsupported IS_INMODE_INVERTED value");
        if (IS_OPMODE_INVERTED != 7'b0) $fatal(1, "Unsupported IS_OPMODE_INVERTED value");
`endif
    end

    wire signed [29:0] A_muxed;
    wire signed [17:0] B_muxed;

    generate
        if (A_INPUT == "CASCADE") assign A_muxed = ACIN;
        else assign A_muxed = A;

        if (B_INPUT == "CASCADE") assign B_muxed = BCIN;
        else assign B_muxed = B;
    endgenerate

    reg signed [29:0] Ar1, Ar2;
    reg signed [24:0] Dr;
    reg signed [17:0] Br1, Br2;
    reg signed [47:0] Cr;
    reg        [4:0]  INMODEr = 5'b0;
    reg        [6:0]  OPMODEr = 7'b0;
    reg        [3:0]  ALUMODEr = 4'b0;
    reg        [2:0]  CARRYINSELr = 3'b0;

    generate
        // Configurable A register
        if (AREG == 2) begin
            initial Ar1 = 30'b0;
            initial Ar2 = 30'b0;
            always @(posedge CLK)
                if (RSTA) begin
                    Ar1 <= 30'b0;
                    Ar2 <= 30'b0;
                end else begin
                    if (CEA1) Ar1 <= A_muxed;
                    if (CEA2) Ar2 <= Ar1;
                end
        end else if (AREG == 1) begin
            //initial Ar1 = 30'b0;
            initial Ar2 = 30'b0;
            always @(posedge CLK)
                if (RSTA) begin
                    Ar1 <= 30'b0;
                    Ar2 <= 30'b0;
                end else begin
                    if (CEA1) Ar1 <= A_muxed;
                    if (CEA2) Ar2 <= A_muxed;
                end
        end else begin
            always @* Ar1 <= A_muxed;
            always @* Ar2 <= A_muxed;
        end

        // Configurable B register
        if (BREG == 2) begin
            initial Br1 = 25'b0;
            initial Br2 = 25'b0;
            always @(posedge CLK)
                if (RSTB) begin
                    Br1 <= 18'b0;
                    Br2 <= 18'b0;
                end else begin
                    if (CEB1) Br1 <= B_muxed;
                    if (CEB2) Br2 <= Br1;
                end
        end else if (BREG == 1) begin
            //initial Br1 = 25'b0;
            initial Br2 = 25'b0;
            always @(posedge CLK)
                if (RSTB) begin
                    Br1 <= 18'b0;
                    Br2 <= 18'b0;
                end else begin
                    if (CEB1) Br1 <= B_muxed;
                    if (CEB2) Br2 <= B_muxed;
                end
        end else begin
            always @* Br1 <= B_muxed;
            always @* Br2 <= B_muxed;
        end

        // C and D registers
        if (CREG == 1) initial Cr = 48'b0;
        if (CREG == 1) begin always @(posedge CLK) if (RSTC) Cr <= 48'b0; else if (CEC) Cr <= C; end
        else           always @* Cr <= C;

        if (CREG == 1) initial Dr = 25'b0;
        if (DREG == 1) begin always @(posedge CLK) if (RSTD) Dr <= 25'b0; else if (CED) Dr <= D; end
        else           always @* Dr <= D;

        // Control registers
        if (INMODEREG == 1) initial INMODEr = 5'b0;
        if (INMODEREG == 1) begin always @(posedge CLK) if (RSTINMODE) INMODEr <= 5'b0; else if (CEINMODE) INMODEr <= INMODE; end
        else           always @* INMODEr <= INMODE;
        if (OPMODEREG == 1) initial OPMODEr = 7'b0;
        if (OPMODEREG == 1) begin always @(posedge CLK) if (RSTCTRL) OPMODEr <= 7'b0; else if (CECTRL) OPMODEr <= OPMODE; end
        else           always @* OPMODEr <= OPMODE;
        if (ALUMODEREG == 1) initial ALUMODEr = 4'b0;
        if (ALUMODEREG == 1) begin always @(posedge CLK) if (RSTALUMODE) ALUMODEr <= 4'b0; else if (CEALUMODE) ALUMODEr <= ALUMODE; end
        else           always @* ALUMODEr <= ALUMODE;
        if (CARRYINSELREG == 1) initial CARRYINSELr = 3'b0;
        if (CARRYINSELREG == 1) begin always @(posedge CLK) if (RSTCTRL) CARRYINSELr <= 3'b0; else if (CECTRL) CARRYINSELr <= CARRYINSEL; end
        else           always @* CARRYINSELr <= CARRYINSEL;
    endgenerate

    // A and B cascade
    generate
        if (ACASCREG == 1 && AREG == 2) assign ACOUT = Ar1;
        else assign ACOUT = Ar2;
        if (BCASCREG == 1 && BREG == 2) assign BCOUT = Br1;
        else assign BCOUT = Br2;
    endgenerate

    // A/D input selection and pre-adder
    wire signed [29:0] Ar12_muxed = INMODEr[0] ? Ar1 : Ar2;
    wire signed [24:0] Ar12_gated = INMODEr[1] ? 25'b0 : Ar12_muxed;
    wire signed [24:0] Dr_gated   = INMODEr[2] ? Dr : 25'b0;
    wire signed [24:0] AD_result  = INMODEr[3] ? (Dr_gated - Ar12_gated) : (Dr_gated + Ar12_gated);
    reg  signed [24:0] ADr;

    generate
        if (ADREG == 1) initial ADr = 25'b0;
        if (ADREG == 1) begin always @(posedge CLK) if (RSTD) ADr <= 25'b0; else if (CEAD) ADr <= AD_result; end
        else            always @* ADr <= AD_result;
    endgenerate

    // 25x18 multiplier
    wire signed [24:0] A_MULT;
    wire signed [17:0] B_MULT = INMODEr[4] ? Br1 : Br2;
    generate
        if (USE_DPORT == "TRUE") assign A_MULT = ADr;
        else assign A_MULT = Ar12_gated;
    endgenerate

    wire signed [42:0] M = A_MULT * B_MULT;
    wire signed [42:0] Mx = (CARRYINSEL == 3'b010) ? 43'bx : M;
    reg  signed [42:0] Mr = 43'b0;

    // Multiplier result register
    generate
        if (MREG == 1) begin always @(posedge CLK) if (RSTM) Mr <= 43'b0; else if (CEM) Mr <= Mx; end
        else           always @* Mr <= Mx;
    endgenerate

    wire signed [42:0] Mrx = (CARRYINSELr == 3'b010) ? 43'bx : Mr;

    // X, Y and Z ALU inputs
    reg signed [47:0] X, Y, Z;

    always @* begin
        // X multiplexer
        case (OPMODEr[1:0])
            2'b00: X = 48'b0;
            2'b01: begin X = $signed(Mrx);
`ifndef YOSYS
                if (OPMODEr[3:2] != 2'b01) $fatal(1, "OPMODEr[3:2] must be 2'b01 when OPMODEr[1:0] is 2'b01");
`endif
            end
            2'b10: begin X = P;
`ifndef YOSYS
                if (PREG != 1) $fatal(1, "PREG must be 1 when OPMODEr[1:0] is 2'b10");
`endif
            end
            2'b11: X = $signed({Ar2, Br2});
            default: X = 48'bx;
        endcase

        // Y multiplexer
        case (OPMODEr[3:2])
            2'b00: Y = 48'b0;
            2'b01: begin Y = 48'b0; // FIXME: more accurate partial product modelling?
`ifndef YOSYS
                if (OPMODEr[1:0] != 2'b01) $fatal(1, "OPMODEr[1:0] must be 2'b01 when OPMODEr[3:2] is 2'b01");
`endif
            end
            2'b10: Y = {48{1'b1}};
            2'b11: Y = Cr;
            default: Y = 48'bx;
        endcase

        // Z multiplexer
        case (OPMODEr[6:4])
            3'b000: Z = 48'b0;
            3'b001: Z = PCIN;
            3'b010: begin Z = P;
`ifndef YOSYS
                if (PREG != 1) $fatal(1, "PREG must be 1 when OPMODEr[6:4] i0s 3'b010");
`endif
            end
            3'b011: Z = Cr;
            3'b100: begin Z = P;
`ifndef YOSYS
                if (PREG != 1) $fatal(1, "PREG must be 1 when OPMODEr[6:4] is 3'b100");
                if (OPMODEr[3:0] != 4'b1000) $fatal(1, "OPMODEr[3:0] must be 4'b1000 when OPMODEr[6:4] i0s 3'b100");
`endif
            end
            3'b101: Z = $signed(PCIN[47:17]);
            3'b110: Z = $signed(P[47:17]);
            default: Z = 48'bx;
        endcase
    end

    // Carry in
    wire A24_xnor_B17d = A_MULT[24] ~^ B_MULT[17];
    reg CARRYINr = 1'b0, A24_xnor_B17 = 1'b0;
    generate
        if (CARRYINREG == 1) begin always @(posedge CLK) if (RSTALLCARRYIN) CARRYINr <= 1'b0; else if (CECARRYIN) CARRYINr <= CARRYIN; end
        else                 always @* CARRYINr = CARRYIN;

        if (MREG == 1) begin always @(posedge CLK) if (RSTALLCARRYIN) A24_xnor_B17 <= 1'b0; else if (CEM) A24_xnor_B17 <= A24_xnor_B17d; end
        else                 always @* A24_xnor_B17 = A24_xnor_B17d;
    endgenerate

    reg cin_muxed;

    always @(*) begin
        case (CARRYINSELr)
            3'b000: cin_muxed = CARRYINr;
            3'b001: cin_muxed = ~PCIN[47];
            3'b010: cin_muxed = CARRYCASCIN;
            3'b011: cin_muxed = PCIN[47];
            3'b100: cin_muxed = CARRYCASCOUT;
            3'b101: cin_muxed = ~P[47];
            3'b110: cin_muxed = A24_xnor_B17;
            3'b111: cin_muxed = P[47];
            default: cin_muxed = 1'bx;
        endcase
    end

    wire alu_cin = (ALUMODEr[3] || ALUMODEr[2]) ? 1'b0 : cin_muxed;

    // ALU core
    wire [47:0] Z_muxinv = ALUMODEr[0] ? ~Z : Z;
    wire [47:0] xor_xyz = X ^ Y ^ Z_muxinv;
    wire [47:0] maj_xyz = (X & Y) | (X & Z_muxinv) | (Y & Z_muxinv);

    wire [47:0] xor_xyz_muxed = ALUMODEr[3] ? maj_xyz : xor_xyz;
    wire [47:0] maj_xyz_gated = ALUMODEr[2] ? 48'b0 :  maj_xyz;

    wire [48:0] maj_xyz_simd_gated;
    wire [3:0] int_carry_in, int_carry_out, ext_carry_out;
    wire [47:0] alu_sum;
    assign int_carry_in[0] = 1'b0;
    wire [3:0] carryout_reset;

    generate
        if (USE_SIMD == "FOUR12") begin
            assign maj_xyz_simd_gated = {
                    maj_xyz_gated[47:36],
                    1'b0, maj_xyz_gated[34:24],
                    1'b0, maj_xyz_gated[22:12],
                    1'b0, maj_xyz_gated[10:0],
                    alu_cin
                };
            assign int_carry_in[3:1] = 3'b000;
            assign ext_carry_out = {
                    int_carry_out[3],
                    maj_xyz_gated[35] ^ int_carry_out[2],
                    maj_xyz_gated[23] ^ int_carry_out[1],
                    maj_xyz_gated[11] ^ int_carry_out[0]
                };
            assign carryout_reset = 4'b0000;
        end else if (USE_SIMD == "TWO24") begin
            assign maj_xyz_simd_gated = {
                    maj_xyz_gated[47:24],
                    1'b0, maj_xyz_gated[22:0],
                    alu_cin
                };
            assign int_carry_in[3:1] = {int_carry_out[2], 1'b0, int_carry_out[0]};
            assign ext_carry_out = {
                    int_carry_out[3],
                    1'bx,
                    maj_xyz_gated[23] ^ int_carry_out[1],
                    1'bx
                };
            assign carryout_reset = 4'b0x0x;
        end else begin
            assign maj_xyz_simd_gated = {maj_xyz_gated, alu_cin};
            assign int_carry_in[3:1] = int_carry_out[2:0];
            assign ext_carry_out = {
                    int_carry_out[3],
                    3'bxxx
                };
            assign carryout_reset = 4'b0xxx;
        end

        genvar i;
        for (i = 0; i < 4; i = i + 1)
            assign {int_carry_out[i], alu_sum[i*12 +: 12]} = {1'b0, maj_xyz_simd_gated[i*12 +: ((i == 3) ? 13 : 12)]}
                                                              + xor_xyz_muxed[i*12 +: 12] + int_carry_in[i];
    endgenerate

    wire signed [47:0] Pd = ALUMODEr[1] ? ~alu_sum : alu_sum;
    wire [3:0] CARRYOUTd = (OPMODEr[3:0] == 4'b0101 || ALUMODEr[3:2] != 2'b00) ? 4'bxxxx :
                           ((ALUMODEr[0] & ALUMODEr[1]) ? ~ext_carry_out : ext_carry_out);
    wire CARRYCASCOUTd = ext_carry_out[3];
    wire MULTSIGNOUTd = Mrx[42];

    generate
        if (PREG == 1) begin
            initial P = 48'b0;
            initial CARRYOUT = carryout_reset;
            initial CARRYCASCOUT = 1'b0;
            initial MULTSIGNOUT = 1'b0;
            always @(posedge CLK)
                if (RSTP) begin
                    P <= 48'b0;
                    CARRYOUT <= carryout_reset;
                    CARRYCASCOUT <= 1'b0;
                    MULTSIGNOUT <= 1'b0;
                end else if (CEP) begin
                    P <= Pd;
                    CARRYOUT <= CARRYOUTd;
                    CARRYCASCOUT <= CARRYCASCOUTd;
                    MULTSIGNOUT <= MULTSIGNOUTd;
                end
        end else begin
            always @* begin
                P = Pd;
                CARRYOUT = CARRYOUTd;
                CARRYCASCOUT = CARRYCASCOUTd;
                MULTSIGNOUT = MULTSIGNOUTd;
            end
        end
    endgenerate

    assign PCOUT = P;

    generate
        wire PATTERNDETECTd, PATTERNBDETECTd;

        if (USE_PATTERN_DETECT == "PATDET") begin
            // TODO: Support SEL_PATTERN != "PATTERN" and SEL_MASK != "MASK
            assign PATTERNDETECTd = &(~(Pd ^ PATTERN) | MASK);
            assign PATTERNBDETECTd = &((Pd ^ PATTERN) | MASK);
        end else begin
            assign PATTERNDETECTd = 1'b1;
            assign PATTERNBDETECTd = 1'b1;
        end

        if (PREG == 1) begin
            reg PATTERNDETECTPAST, PATTERNBDETECTPAST;
            initial PATTERNDETECT = 1'b0;
            initial PATTERNBDETECT = 1'b0;
            initial PATTERNDETECTPAST = 1'b0;
            initial PATTERNBDETECTPAST = 1'b0;
            always @(posedge CLK)
                if (RSTP) begin
                    PATTERNDETECT <= 1'b0;
                    PATTERNBDETECT <= 1'b0;
                    PATTERNDETECTPAST <= 1'b0;
                    PATTERNBDETECTPAST <= 1'b0;
                end else if (CEP) begin
                    PATTERNDETECT <= PATTERNDETECTd;
                    PATTERNBDETECT <= PATTERNBDETECTd;
                    PATTERNDETECTPAST <= PATTERNDETECT;
                    PATTERNBDETECTPAST <= PATTERNBDETECT;
                end
            assign OVERFLOW = &{PATTERNDETECTPAST, ~PATTERNBDETECT, ~PATTERNDETECT};
            assign UNDERFLOW = &{PATTERNBDETECTPAST, ~PATTERNBDETECT, ~PATTERNDETECT};
        end else begin
            always @* begin
                PATTERNDETECT = PATTERNDETECTd;
                PATTERNBDETECT = PATTERNBDETECTd;
            end
            assign OVERFLOW = 1'bx, UNDERFLOW = 1'bx;
        end
    endgenerate

endmodule

// TODO: DSP48E2 (Ultrascale).<|MERGE_RESOLUTION|>--- conflicted
+++ resolved
@@ -1120,13 +1120,8 @@
 endmodule
 
 module RAM32X1D (
-<<<<<<< HEAD
   // Max delay from: https://github.com/SymbiFlow/prjxray-db/blob/31f51ac5ec7448dd6f79a8267f147123e4413c21/artix7/timings/CLBLM_R.sdf#L981
   (* abc9_arrival=1153 *)
-=======
-  // Max delay from: https://github.com/SymbiFlow/prjxray-db/blob/34ea6eb08a63d21ec16264ad37a0a7b142ff6031/artix7/timings/CLBLM_R.sdf#L857
-  (* abc9_arrival=1188 *)
->>>>>>> b5f60e05
   output DPO, SPO,
   // Max delay from: https://github.com/SymbiFlow/prjxray-db/blob/31f51ac5ec7448dd6f79a8267f147123e4413c21/artix7/timings/CLBLM_R.sdf#L986
   (* abc9_required=453 *)
@@ -1166,13 +1161,8 @@
 endmodule
 
 module RAM32X1D_1 (
-<<<<<<< HEAD
   // Max delay from: https://github.com/SymbiFlow/prjxray-db/blob/31f51ac5ec7448dd6f79a8267f147123e4413c21/artix7/timings/CLBLM_R.sdf#L981
   (* abc9_arrival=1153 *)
-=======
-  // Max delay from: https://github.com/SymbiFlow/prjxray-db/blob/34ea6eb08a63d21ec16264ad37a0a7b142ff6031/artix7/timings/CLBLM_R.sdf#L857
-  (* abc9_arrival=1188 *)
->>>>>>> b5f60e05
   output DPO, SPO,
   // Max delay from: https://github.com/SymbiFlow/prjxray-db/blob/31f51ac5ec7448dd6f79a8267f147123e4413c21/artix7/timings/CLBLM_R.sdf#L986
   (* abc9_required=453 *)
@@ -1212,11 +1202,7 @@
 endmodule
 
 module RAM64X1D (
-<<<<<<< HEAD
   // Max delay from: https://github.com/SymbiFlow/prjxray-db/blob/31f51ac5ec7448dd6f79a8267f147123e4413c21/artix7/timings/CLBLM_R.sdf#L981
-=======
-  // Max delay from: https://github.com/SymbiFlow/prjxray-db/blob/34ea6eb08a63d21ec16264ad37a0a7b142ff6031/artix7/timings/CLBLM_R.sdf#L889
->>>>>>> b5f60e05
   (* abc9_arrival=1153 *)
   output DPO, SPO,
   // Max delay from: https://github.com/SymbiFlow/prjxray-db/blob/31f51ac5ec7448dd6f79a8267f147123e4413c21/artix7/timings/CLBLM_R.sdf#L986
@@ -1260,11 +1246,7 @@
 endmodule
 
 module RAM64X1D_1 (
-<<<<<<< HEAD
   // Max delay from: https://github.com/SymbiFlow/prjxray-db/blob/31f51ac5ec7448dd6f79a8267f147123e4413c21/artix7/timings/CLBLM_R.sdf#L981
-=======
-  // Max delay from: https://github.com/SymbiFlow/prjxray-db/blob/34ea6eb08a63d21ec16264ad37a0a7b142ff6031/artix7/timings/CLBLM_R.sdf#L889
->>>>>>> b5f60e05
   (* abc9_arrival=1153 *)
   output DPO, SPO,
   // Max delay from: https://github.com/SymbiFlow/prjxray-db/blob/31f51ac5ec7448dd6f79a8267f147123e4413c21/artix7/timings/CLBLM_R.sdf#L986
@@ -1308,19 +1290,12 @@
 endmodule
 
 module RAM128X1D (
-<<<<<<< HEAD
   // Max delay from: https://github.com/SymbiFlow/prjxray-db/blob/31f51ac5ec7448dd6f79a8267f147123e4413c21/artix7/timings/CLBLM_R.sdf#L981
   //   plus 208ps to cross MUXF7
   (* abc9_arrival=1359 *)
   output       DPO, SPO,
   // Max delay from: https://github.com/SymbiFlow/prjxray-db/blob/31f51ac5ec7448dd6f79a8267f147123e4413c21/artix7/timings/CLBLM_R.sdf#L986
   (* abc9_required=453 *)
-=======
-  // Max delay from: https://github.com/SymbiFlow/prjxray-db/blob/34ea6eb08a63d21ec16264ad37a0a7b142ff6031/artix7/timings/CLBLM_R.sdf#L889
-  //   plus 204ps to cross MUXF7
-  (* abc9_arrival=1357 *)
-  output DPO, SPO,
->>>>>>> b5f60e05
   input        D,
   (* clkbuf_sink *)
   (* invertible_pin = "IS_WCLK_INVERTED" *)
@@ -1363,7 +1338,6 @@
 // Multi port.
 
 module RAM32M (
-<<<<<<< HEAD
   // Max delay from: https://github.com/SymbiFlow/prjxray-db/blob/34ea6eb08a63d21ec16264ad37a0a7b142ff6031/artix7/timings/CLBLM_R.sdf#L889
   // Max delay from: https://github.com/SymbiFlow/prjxray-db/blob/34ea6eb08a63d21ec16264ad37a0a7b142ff6031/artix7/timings/CLBLM_R.sdf#L857
   (* abc9_arrival="1153 1188" *)
@@ -1396,22 +1370,6 @@
   // Max delay from: https://github.com/SymbiFlow/prjxray-db/blob/31f51ac5ec7448dd6f79a8267f147123e4413c21/artix7/timings/CLBLM_R.sdf#L1190-L1192
   (* abc9_required="310 334" *)
   input  [1:0] DID,
-=======
-  // Max delay from: https://github.com/SymbiFlow/prjxray-db/blob/34ea6eb08a63d21ec16264ad37a0a7b142ff6031/artix7/timings/CLBLM_R.sdf#L857
-  (* abc9_arrival=1188 *)
-  output [1:0] DOA,
-  // Max delay from: https://github.com/SymbiFlow/prjxray-db/blob/34ea6eb08a63d21ec16264ad37a0a7b142ff6031/artix7/timings/CLBLM_R.sdf#L925
-  (* abc9_arrival=1187 *)
-  output [1:0] DOB,
-  // Max delay from: https://github.com/SymbiFlow/prjxray-db/blob/34ea6eb08a63d21ec16264ad37a0a7b142ff6031/artix7/timings/CLBLM_R.sdf#L993
-  (* abc9_arrival=1180 *)
-  output [1:0] DOC,
-  // Max delay from: https://github.com/SymbiFlow/prjxray-db/blob/34ea6eb08a63d21ec16264ad37a0a7b142ff6031/artix7/timings/CLBLM_R.sdf#L1061
-  (* abc9_arrival=1190 *)
-  output [1:0] DOD,
-  input [4:0] ADDRA, ADDRB, ADDRC, ADDRD,
-  input [1:0] DIA, DIB, DIC, DID,
->>>>>>> b5f60e05
   (* clkbuf_sink *)
   (* invertible_pin = "IS_WCLK_INVERTED" *)
   input        WCLK,
@@ -1514,7 +1472,6 @@
 module RAM64M (
   // Max delay from: https://github.com/SymbiFlow/prjxray-db/blob/34ea6eb08a63d21ec16264ad37a0a7b142ff6031/artix7/timings/CLBLM_R.sdf#L889
   (* abc9_arrival=1153 *)
-<<<<<<< HEAD
   output       DOA,
   // Max delay from: https://github.com/SymbiFlow/prjxray-db/blob/34ea6eb08a63d21ec16264ad37a0a7b142ff6031/artix7/timings/CLBLM_R.sdf#L957
   (* abc9_arrival=1161 *)
@@ -1541,20 +1498,6 @@
   // Max delay from: https://github.com/SymbiFlow/prjxray-db/blob/31f51ac5ec7448dd6f79a8267f147123e4413c21/artix7/timings/CLBLM_R.sdf#L1190-L1192
   (* abc9_required=310 *)
   input        DID,
-=======
-  output DOA,
-  // Max delay from: https://github.com/SymbiFlow/prjxray-db/blob/34ea6eb08a63d21ec16264ad37a0a7b142ff6031/artix7/timings/CLBLM_R.sdf#L957
-  (* abc9_arrival=1161 *)
-  output DOB,
-  // Max delay from: https://github.com/SymbiFlow/prjxray-db/blob/34ea6eb08a63d21ec16264ad37a0a7b142ff6031/artix7/timings/CLBLM_R.sdf#L1025
-  (* abc9_arrival=1158 *)
-  output DOC,
-  // Max delay from: https://github.com/SymbiFlow/prjxray-db/blob/34ea6eb08a63d21ec16264ad37a0a7b142ff6031/artix7/timings/CLBLM_R.sdf#L1093
-  (* abc9_arrival=1163 *)
-  output DOD,
-  input [5:0] ADDRA, ADDRB, ADDRC, ADDRD,
-  input DIA, DIB, DIC, DID,
->>>>>>> b5f60e05
   (* clkbuf_sink *)
   (* invertible_pin = "IS_WCLK_INVERTED" *)
   input        WCLK,
